use super::*;
use crate::system::{ensure_root, ensure_signed_or_root};
use sp_core::U256;
use substrate_fixed::types::I64F64;


impl<T: Config> Pallet<T> {
    pub fn ensure_subnet_owner_or_root(
        o: T::RuntimeOrigin,
        netuid: u16,
    ) -> Result<(), DispatchError> {
        let coldkey = ensure_signed_or_root(o);
        match coldkey {
            Ok(Some(who)) if SubnetOwner::<T>::get(netuid) == who => Ok(()),
            Ok(Some(_)) => Err(DispatchError::BadOrigin.into()),
            Ok(None) => Ok(()),
            Err(x) => Err(x.into()),
        }
    }

    // ========================
    // ==== Global Setters ====
    // ========================
    pub fn set_tempo(netuid: u16, tempo: u16) {
        Tempo::<T>::insert(netuid, tempo);
        Self::deposit_event(Event::TempoSet(netuid, tempo));
    }
    pub fn set_last_adjustment_block(netuid: u16, last_adjustment_block: u64) {
        LastAdjustmentBlock::<T>::insert(netuid, last_adjustment_block);
    }
    pub fn set_blocks_since_last_step(netuid: u16, blocks_since_last_step: u64) {
        BlocksSinceLastStep::<T>::insert(netuid, blocks_since_last_step);
    }
    pub fn set_registrations_this_block(netuid: u16, registrations_this_block: u16) {
        RegistrationsThisBlock::<T>::insert(netuid, registrations_this_block);
    }
    pub fn set_last_mechanism_step_block(netuid: u16, last_mechanism_step_block: u64) {
        LastMechansimStepBlock::<T>::insert(netuid, last_mechanism_step_block);
    }
    pub fn set_registrations_this_interval(netuid: u16, registrations_this_interval: u16) {
        RegistrationsThisInterval::<T>::insert(netuid, registrations_this_interval);
    }
    pub fn set_pow_registrations_this_interval(netuid: u16, pow_registrations_this_interval: u16) {
        POWRegistrationsThisInterval::<T>::insert(netuid, pow_registrations_this_interval);
    }
    pub fn set_burn_registrations_this_interval(
        netuid: u16,
        burn_registrations_this_interval: u16,
    ) {
        BurnRegistrationsThisInterval::<T>::insert(netuid, burn_registrations_this_interval);
    }

    // ========================
    // ==== Global Getters ====
    // ========================
    pub fn get_total_issuance() -> u64 {
        TotalIssuance::<T>::get()
    }
    pub fn get_current_block_as_u64() -> u64 {
        TryInto::try_into(<frame_system::Pallet<T>>::block_number())
            .ok()
            .expect("blockchain will not exceed 2^64 blocks; QED.")
    }

    // ==============================
    // ==== YumaConsensus params ====
    // ==============================
    pub fn get_rank(netuid: u16) -> Vec<u16> {
        Rank::<T>::get(netuid)
    }
    pub fn get_trust(netuid: u16) -> Vec<u16> {
        Trust::<T>::get(netuid)
    }
    pub fn get_active(netuid: u16) -> Vec<bool> {
        Active::<T>::get(netuid)
    }
    pub fn get_emission(netuid: u16) -> Vec<u64> {
        Emission::<T>::get(netuid)
    }
    pub fn get_consensus(netuid: u16) -> Vec<u16> {
        Consensus::<T>::get(netuid)
    }
    pub fn get_incentive(netuid: u16) -> Vec<u16> {
        Incentive::<T>::get(netuid)
    }
    pub fn get_dividends(netuid: u16) -> Vec<u16> {
        Dividends::<T>::get(netuid)
    }
    pub fn get_last_update(netuid: u16) -> Vec<u64> {
        LastUpdate::<T>::get(netuid)
    }
    pub fn get_pruning_score(netuid: u16) -> Vec<u16> {
        PruningScores::<T>::get(netuid)
    }
    pub fn get_validator_trust(netuid: u16) -> Vec<u16> {
        ValidatorTrust::<T>::get(netuid)
    }
    pub fn get_validator_permit(netuid: u16) -> Vec<bool> {
        ValidatorPermit::<T>::get(netuid)
    }

    // ==================================
    // ==== YumaConsensus UID params ====
    // ==================================
    pub fn set_last_update_for_uid(netuid: u16, uid: u16, last_update: u64) {
        let mut updated_last_update_vec = Self::get_last_update(netuid);
        if (uid as usize) < updated_last_update_vec.len() {
            updated_last_update_vec[uid as usize] = last_update;
            LastUpdate::<T>::insert(netuid, updated_last_update_vec);
        }
    }
    pub fn set_active_for_uid(netuid: u16, uid: u16, active: bool) {
        let mut updated_active_vec = Self::get_active(netuid);
        if (uid as usize) < updated_active_vec.len() {
            updated_active_vec[uid as usize] = active;
            Active::<T>::insert(netuid, updated_active_vec);
        }
    }
    pub fn set_pruning_score_for_uid(netuid: u16, uid: u16, pruning_score: u16) {
        log::info!("netuid = {:?}", netuid);
        log::info!(
            "SubnetworkN::<T>::get( netuid ) = {:?}",
            SubnetworkN::<T>::get(netuid)
        );
        log::info!("uid = {:?}", uid);
        assert!(uid < SubnetworkN::<T>::get(netuid));
        PruningScores::<T>::mutate(netuid, |v| v[uid as usize] = pruning_score);
    }
    pub fn set_validator_permit_for_uid(netuid: u16, uid: u16, validator_permit: bool) {
        let mut updated_validator_permit = Self::get_validator_permit(netuid);
        if (uid as usize) < updated_validator_permit.len() {
            updated_validator_permit[uid as usize] = validator_permit;
            ValidatorPermit::<T>::insert(netuid, updated_validator_permit);
        }
    }
    pub fn set_weights_min_stake(min_stake: u64) {
        WeightsMinStake::<T>::put(min_stake);
        Self::deposit_event(Event::WeightsMinStake(min_stake));
    }
    pub fn set_stake_interval(block: u64) {
        StakeInterval::<T>::set(block);
    }
    pub fn get_stake_weight_for_uid(netuid: u16, uid: u16) -> u16 {
        let vec = StakeWeight::<T>::get(netuid);
        if (uid as usize) < vec.len() {
            return vec[uid as usize];
        } else {
            return 0;
        }
    }
    pub fn get_rank_for_uid(netuid: u16, uid: u16) -> u16 {
        let vec = Rank::<T>::get(netuid);
        if (uid as usize) < vec.len() {
            return vec[uid as usize];
        } else {
            return 0;
        }
    }
    pub fn get_trust_for_uid(netuid: u16, uid: u16) -> u16 {
        let vec = Trust::<T>::get(netuid);
        if (uid as usize) < vec.len() {
            return vec[uid as usize];
        } else {
            return 0;
        }
    }
    pub fn get_emission_for_uid(netuid: u16, uid: u16) -> u64 {
        let vec = Emission::<T>::get(netuid);
        if (uid as usize) < vec.len() {
            return vec[uid as usize];
        } else {
            return 0;
        }
    }
    pub fn get_active_for_uid(netuid: u16, uid: u16) -> bool {
        let vec = Active::<T>::get(netuid);
        if (uid as usize) < vec.len() {
            return vec[uid as usize];
        } else {
            return false;
        }
    }
    pub fn get_consensus_for_uid(netuid: u16, uid: u16) -> u16 {
        let vec = Consensus::<T>::get(netuid);
        if (uid as usize) < vec.len() {
            return vec[uid as usize];
        } else {
            return 0;
        }
    }
    pub fn get_incentive_for_uid(netuid: u16, uid: u16) -> u16 {
        let vec = Incentive::<T>::get(netuid);
        if (uid as usize) < vec.len() {
            return vec[uid as usize];
        } else {
            return 0;
        }
    }
    pub fn get_dividends_for_uid(netuid: u16, uid: u16) -> u16 {
        let vec = Dividends::<T>::get(netuid);
        if (uid as usize) < vec.len() {
            return vec[uid as usize];
        } else {
            return 0;
        }
    }
    pub fn get_last_update_for_uid(netuid: u16, uid: u16) -> u64 {
        let vec = LastUpdate::<T>::get(netuid);
        if (uid as usize) < vec.len() {
            return vec[uid as usize];
        } else {
            return 0;
        }
    }
    pub fn get_pruning_score_for_uid(netuid: u16, uid: u16) -> u16 {
        let vec = PruningScores::<T>::get(netuid);
        if (uid as usize) < vec.len() {
            return vec[uid as usize];
        } else {
            return u16::MAX;
        }
    }
    pub fn get_validator_trust_for_uid(netuid: u16, uid: u16) -> u16 {
        let vec = ValidatorTrust::<T>::get(netuid);
        if (uid as usize) < vec.len() {
            return vec[uid as usize];
        } else {
            return 0;
        }
    }
    pub fn get_validator_permit_for_uid(netuid: u16, uid: u16) -> bool {
        let vec = ValidatorPermit::<T>::get(netuid);
        if (uid as usize) < vec.len() {
            return vec[uid as usize];
        } else {
            return false;
        }
    }
    pub fn get_weights_min_stake() -> u64 {
        WeightsMinStake::<T>::get()
    }

    // ============================
    // ==== Subnetwork Getters ====
    // ============================
    pub fn get_tempo(netuid: u16) -> u16 {
        Tempo::<T>::get(netuid)
    }
    pub fn get_emission_value(netuid: u16) -> u64 {
        EmissionValues::<T>::get(netuid)
    }
    pub fn get_pending_emission(netuid: u16) -> u64 {
        PendingEmission::<T>::get(netuid)
    }
    pub fn get_alpha_pending_emission(netuid: u16) -> u64 {
        PendingAlphaEmission::<T>::get(netuid)
    }
    pub fn get_last_adjustment_block(netuid: u16) -> u64 {
        LastAdjustmentBlock::<T>::get(netuid)
    }
    pub fn get_blocks_since_last_step(netuid: u16) -> u64 {
        BlocksSinceLastStep::<T>::get(netuid)
    }
    pub fn get_difficulty(netuid: u16) -> U256 {
        U256::from(Self::get_difficulty_as_u64(netuid))
    }
    pub fn get_registrations_this_block(netuid: u16) -> u16 {
        RegistrationsThisBlock::<T>::get(netuid)
    }
    pub fn get_last_mechanism_step_block(netuid: u16) -> u64 {
        LastMechansimStepBlock::<T>::get(netuid)
    }
    pub fn get_registrations_this_interval(netuid: u16) -> u16 {
        RegistrationsThisInterval::<T>::get(netuid)
    }
    pub fn get_pow_registrations_this_interval(netuid: u16) -> u16 {
        POWRegistrationsThisInterval::<T>::get(netuid)
    }
    pub fn get_burn_registrations_this_interval(netuid: u16) -> u16 {
        BurnRegistrationsThisInterval::<T>::get(netuid)
    }
    pub fn get_neuron_block_at_registration(netuid: u16, neuron_uid: u16) -> u64 {
        BlockAtRegistration::<T>::get(netuid, neuron_uid)
    }

    // ==============================
    // ==== Global Stake Weight =====
    // ==============================
    pub fn get_global_stake_weight() -> u16 {
        GlobalStakeWeight::<T>::get()
    }
    pub fn get_global_stake_weight_float() -> I64F64 {
        I64F64::from_num(GlobalStakeWeight::<T>::get()) / I64F64::from_num(u16::MAX)
    }
    pub fn set_global_stake_weight(global_stake_weight: u16) {
        GlobalStakeWeight::<T>::put(global_stake_weight);
    }

    // ========================
    // ===== Take checks ======
    // ========================
    pub fn do_account_checks(
        coldkey: &T::AccountId,
        hotkey: &T::AccountId,
    ) -> Result<(), Error<T>> {
        // Ensure we are delegating a known key.
        ensure!(
            Self::hotkey_account_exists(hotkey),
            Error::<T>::NotRegistered
        );

        // Ensure that the coldkey is the owner.
        ensure!(
            Self::coldkey_owns_hotkey(coldkey, hotkey),
            Error::<T>::NonAssociatedColdKey
        );

        Ok(())
    }

    // ========================
    // ==== Rate Limiting =====
    // ========================
    pub fn set_last_tx_block(key: &T::AccountId, block: u64) {
        LastTxBlock::<T>::insert(key, block)
    }
    pub fn get_last_tx_block(key: &T::AccountId) -> u64 {
        LastTxBlock::<T>::get(key)
    }
    pub fn set_last_tx_block_delegate_take(key: &T::AccountId, block: u64) {
        LastTxBlockDelegateTake::<T>::insert(key, block)
    }
    pub fn get_last_tx_block_delegate_take(key: &T::AccountId) -> u64 {
        LastTxBlockDelegateTake::<T>::get(key)
    }
    pub fn exceeds_tx_rate_limit(prev_tx_block: u64, current_block: u64) -> bool {
        let rate_limit: u64 = Self::get_tx_rate_limit();
        if rate_limit == 0 || prev_tx_block == 0 {
            return false;
        }

        return current_block - prev_tx_block <= rate_limit;
    }
    pub fn exceeds_tx_delegate_take_rate_limit(prev_tx_block: u64, current_block: u64) -> bool {
        let rate_limit: u64 = Self::get_tx_delegate_take_rate_limit();
        if rate_limit == 0 || prev_tx_block == 0 {
            return false;
        }

        return current_block - prev_tx_block <= rate_limit;
    }

    // ========================
    // === Token Management ===
    // ========================
    pub fn burn_tokens(amount: u64) {
        TotalIssuance::<T>::put(TotalIssuance::<T>::get().saturating_sub(amount));
    }
    pub fn coinbase(amount: u64) {
        TotalIssuance::<T>::put(TotalIssuance::<T>::get().saturating_add(amount));
    }
    pub fn get_default_take() -> u16 {
        DefaultTake::<T>::get()
    }
    pub fn set_default_take(default_take: u16) {
        DefaultTake::<T>::put(default_take);
        Self::deposit_event(Event::DefaultTakeSet(default_take));
    }

    pub fn set_subnet_locked_balance(netuid: u16, amount: u64) {
        SubnetLocked::<T>::insert(netuid, amount);
    }

    pub fn get_subnet_locked_balance(netuid: u16) -> u64 {
        SubnetLocked::<T>::get(netuid)
    }

    // ========================
    // ========= Sudo =========
    // ========================

    // Configure tx rate limiting
    pub fn get_tx_rate_limit() -> u64 {
        TxRateLimit::<T>::get()
    }
    pub fn set_tx_rate_limit(tx_rate_limit: u64) {
        TxRateLimit::<T>::put(tx_rate_limit);
        Self::deposit_event(Event::TxRateLimitSet(tx_rate_limit));
    }
    pub fn get_tx_delegate_take_rate_limit() -> u64 {
        TxDelegateTakeRateLimit::<T>::get()
    }
    pub fn set_tx_delegate_take_rate_limit(tx_rate_limit: u64) {
        TxDelegateTakeRateLimit::<T>::put(tx_rate_limit);
        Self::deposit_event(Event::TxDelegateTakeRateLimitSet(tx_rate_limit));
    }

    pub fn get_serving_rate_limit(netuid: u16) -> u64 {
        ServingRateLimit::<T>::get(netuid)
    }
    pub fn set_serving_rate_limit(netuid: u16, serving_rate_limit: u64) {
        ServingRateLimit::<T>::insert(netuid, serving_rate_limit);
        Self::deposit_event(Event::ServingRateLimitSet(netuid, serving_rate_limit));
    }

    pub fn get_min_difficulty(netuid: u16) -> u64 {
        MinDifficulty::<T>::get(netuid)
    }
    pub fn set_min_difficulty(netuid: u16, min_difficulty: u64) {
        MinDifficulty::<T>::insert(netuid, min_difficulty);
        Self::deposit_event(Event::MinDifficultySet(netuid, min_difficulty));
    }

    pub fn get_max_difficulty(netuid: u16) -> u64 {
        MaxDifficulty::<T>::get(netuid)
    }
    pub fn set_max_difficulty(netuid: u16, max_difficulty: u64) {
        MaxDifficulty::<T>::insert(netuid, max_difficulty);
        Self::deposit_event(Event::MaxDifficultySet(netuid, max_difficulty));
    }

    pub fn get_weights_version_key(netuid: u16) -> u64 {
        WeightsVersionKey::<T>::get(netuid)
    }
    pub fn set_weights_version_key(netuid: u16, weights_version_key: u64) {
        WeightsVersionKey::<T>::insert(netuid, weights_version_key);
        Self::deposit_event(Event::WeightsVersionKeySet(netuid, weights_version_key));
    }

    pub fn get_weights_set_rate_limit(netuid: u16) -> u64 {
        WeightsSetRateLimit::<T>::get(netuid)
    }
    pub fn set_weights_set_rate_limit(netuid: u16, weights_set_rate_limit: u64) {
        WeightsSetRateLimit::<T>::insert(netuid, weights_set_rate_limit);
        Self::deposit_event(Event::WeightsSetRateLimitSet(
            netuid,
            weights_set_rate_limit,
        ));
    }

    pub fn get_adjustment_interval(netuid: u16) -> u16 {
        AdjustmentInterval::<T>::get(netuid)
    }
    pub fn set_adjustment_interval(netuid: u16, adjustment_interval: u16) {
        AdjustmentInterval::<T>::insert(netuid, adjustment_interval);
        Self::deposit_event(Event::AdjustmentIntervalSet(netuid, adjustment_interval));
    }

    pub fn get_adjustment_alpha(netuid: u16) -> u64 {
        AdjustmentAlpha::<T>::get(netuid)
    }
    pub fn set_adjustment_alpha(netuid: u16, adjustment_alpha: u64) {
        AdjustmentAlpha::<T>::insert(netuid, adjustment_alpha);
        Self::deposit_event(Event::AdjustmentAlphaSet(netuid, adjustment_alpha));
    }

    pub fn get_validator_prune_len(netuid: u16) -> u64 {
        ValidatorPruneLen::<T>::get(netuid)
    }
    pub fn set_validator_prune_len(netuid: u16, validator_prune_len: u64) {
        ValidatorPruneLen::<T>::insert(netuid, validator_prune_len);
        Self::deposit_event(Event::ValidatorPruneLenSet(netuid, validator_prune_len));
    }

    pub fn get_scaling_law_power(netuid: u16) -> u16 {
        ScalingLawPower::<T>::get(netuid)
    }
    pub fn set_scaling_law_power(netuid: u16, scaling_law_power: u16) {
        ScalingLawPower::<T>::insert(netuid, scaling_law_power);
        Self::deposit_event(Event::ScalingLawPowerSet(netuid, scaling_law_power));
    }

    pub fn get_max_weight_limit(netuid: u16) -> u16 {
        MaxWeightsLimit::<T>::get(netuid)
    }
    pub fn set_max_weight_limit(netuid: u16, max_weight_limit: u16) {
        MaxWeightsLimit::<T>::insert(netuid, max_weight_limit);
        Self::deposit_event(Event::MaxWeightLimitSet(netuid, max_weight_limit));
    }

    pub fn get_immunity_period(netuid: u16) -> u16 {
        ImmunityPeriod::<T>::get(netuid)
    }
    pub fn set_immunity_period(netuid: u16, immunity_period: u16) {
        ImmunityPeriod::<T>::insert(netuid, immunity_period);
        Self::deposit_event(Event::ImmunityPeriodSet(netuid, immunity_period));
    }

    pub fn get_min_allowed_weights(netuid: u16) -> u16 {
        MinAllowedWeights::<T>::get(netuid)
    }
    pub fn set_min_allowed_weights(netuid: u16, min_allowed_weights: u16) {
        MinAllowedWeights::<T>::insert(netuid, min_allowed_weights);
        Self::deposit_event(Event::MinAllowedWeightSet(netuid, min_allowed_weights));
    }

    pub fn get_max_allowed_uids(netuid: u16) -> u16 {
        MaxAllowedUids::<T>::get(netuid)
    }
    pub fn set_max_allowed_uids(netuid: u16, max_allowed: u16) {
        MaxAllowedUids::<T>::insert(netuid, max_allowed);
        Self::deposit_event(Event::MaxAllowedUidsSet(netuid, max_allowed));
    }

    pub fn get_kappa(netuid: u16) -> u16 {
        Kappa::<T>::get(netuid)
    }
    pub fn set_kappa(netuid: u16, kappa: u16) {
        Kappa::<T>::insert(netuid, kappa);
        Self::deposit_event(Event::KappaSet(netuid, kappa));
    }

    pub fn get_rho(netuid: u16) -> u16 {
        Rho::<T>::get(netuid)
    }
    pub fn set_rho(netuid: u16, rho: u16) {
        Rho::<T>::insert(netuid, rho);
    }

    pub fn get_activity_cutoff(netuid: u16) -> u16 {
        ActivityCutoff::<T>::get(netuid)
    }
    pub fn set_activity_cutoff(netuid: u16, activity_cutoff: u16) {
        ActivityCutoff::<T>::insert(netuid, activity_cutoff);
        Self::deposit_event(Event::ActivityCutoffSet(netuid, activity_cutoff));
    }

    // Registration Toggle utils
    pub fn get_network_registration_allowed(netuid: u16) -> bool {
        NetworkRegistrationAllowed::<T>::get(netuid)
    }
    pub fn set_network_registration_allowed(netuid: u16, registration_allowed: bool) {
        NetworkRegistrationAllowed::<T>::insert(netuid, registration_allowed);
        Self::deposit_event(Event::RegistrationAllowed(netuid, registration_allowed));
    }

    pub fn get_network_pow_registration_allowed(netuid: u16) -> bool {
        NetworkPowRegistrationAllowed::<T>::get(netuid)
    }
    pub fn set_network_pow_registration_allowed(netuid: u16, registration_allowed: bool) {
        NetworkPowRegistrationAllowed::<T>::insert(netuid, registration_allowed);
        Self::deposit_event(Event::PowRegistrationAllowed(netuid, registration_allowed));
    }

    pub fn get_target_registrations_per_interval(netuid: u16) -> u16 {
        TargetRegistrationsPerInterval::<T>::get(netuid)
    }
    pub fn set_target_registrations_per_interval(
        netuid: u16,
        target_registrations_per_interval: u16,
    ) {
        TargetRegistrationsPerInterval::<T>::insert(netuid, target_registrations_per_interval);
        Self::deposit_event(Event::RegistrationPerIntervalSet(
            netuid,
            target_registrations_per_interval,
        ));
    }

    pub fn get_burn_as_u64(netuid: u16) -> u64 {
        Burn::<T>::get(netuid)
    }
    pub fn set_burn(netuid: u16, burn: u64) {
        Burn::<T>::insert(netuid, burn);
    }

    pub fn get_min_burn_as_u64(netuid: u16) -> u64 {
        MinBurn::<T>::get(netuid)
    }
    pub fn set_min_burn(netuid: u16, min_burn: u64) {
        MinBurn::<T>::insert(netuid, min_burn);
        Self::deposit_event(Event::MinBurnSet(netuid, min_burn));
    }

    pub fn get_max_burn_as_u64(netuid: u16) -> u64 {
        MaxBurn::<T>::get(netuid)
    }
    pub fn set_max_burn(netuid: u16, max_burn: u64) {
        MaxBurn::<T>::insert(netuid, max_burn);
        Self::deposit_event(Event::MaxBurnSet(netuid, max_burn));
    }

    pub fn get_difficulty_as_u64(netuid: u16) -> u64 {
        Difficulty::<T>::get(netuid)
    }
    pub fn set_difficulty(netuid: u16, difficulty: u64) {
        Difficulty::<T>::insert(netuid, difficulty);
        Self::deposit_event(Event::DifficultySet(netuid, difficulty));
    }

    pub fn get_max_allowed_validators(netuid: u16) -> u16 {
        MaxAllowedValidators::<T>::get(netuid)
    }
    pub fn set_max_allowed_validators(netuid: u16, max_allowed_validators: u16) {
        MaxAllowedValidators::<T>::insert(netuid, max_allowed_validators);
        Self::deposit_event(Event::MaxAllowedValidatorsSet(
            netuid,
            max_allowed_validators,
        ));
    }

    pub fn get_bonds_moving_average(netuid: u16) -> u64 {
        BondsMovingAverage::<T>::get(netuid)
    }
    pub fn set_bonds_moving_average(netuid: u16, bonds_moving_average: u64) {
        BondsMovingAverage::<T>::insert(netuid, bonds_moving_average);
        Self::deposit_event(Event::BondsMovingAverageSet(netuid, bonds_moving_average));
    }

    pub fn get_max_registrations_per_block(netuid: u16) -> u16 {
        MaxRegistrationsPerBlock::<T>::get(netuid)
    }
    pub fn set_max_registrations_per_block(netuid: u16, max_registrations_per_block: u16) {
        MaxRegistrationsPerBlock::<T>::insert(netuid, max_registrations_per_block);
        Self::deposit_event(Event::MaxRegistrationsPerBlockSet(
            netuid,
            max_registrations_per_block,
        ));
    }

    pub fn get_subnet_creator_hotkey(netuid: u16) -> T::AccountId {
        SubnetCreator::<T>::get(netuid)
    }
    pub fn get_subnet_owner(netuid: u16) -> T::AccountId {
        SubnetOwner::<T>::get(netuid)
    }
    pub fn get_subnet_owner_cut() -> u16 {
        SubnetOwnerCut::<T>::get()
    }
    pub fn set_subnet_owner_cut(subnet_owner_cut: u16) {
        SubnetOwnerCut::<T>::set(subnet_owner_cut);
        Self::deposit_event(Event::SubnetOwnerCutSet(subnet_owner_cut));
    }

    pub fn set_total_issuance(total_issuance: u64) {
        TotalIssuance::<T>::put(total_issuance);
    }

    pub fn get_rao_recycled(netuid: u16) -> u64 {
        RAORecycledForRegistration::<T>::get(netuid)
    }
    pub fn set_rao_recycled(netuid: u16, rao_recycled: u64) {
        RAORecycledForRegistration::<T>::insert(netuid, rao_recycled);
        Self::deposit_event(Event::RAORecycledForRegistrationSet(netuid, rao_recycled));
    }
    pub fn increase_rao_recycled(netuid: u16, inc_rao_recycled: u64) {
        let curr_rao_recycled = Self::get_rao_recycled(netuid);
        let rao_recycled = curr_rao_recycled.saturating_add(inc_rao_recycled);
        Self::set_rao_recycled(netuid, rao_recycled);
    }

    pub fn set_senate_required_stake_perc(required_percent: u64) {
        SenateRequiredStakePercentage::<T>::put(required_percent);
    }

    pub fn is_senate_member(hotkey: &T::AccountId) -> bool {
        T::SenateMembers::is_member(hotkey)
    }

    pub fn do_set_senate_required_stake_perc(
        origin: T::RuntimeOrigin,
        required_percent: u64,
    ) -> DispatchResult {
        ensure_root(origin)?;

        Self::set_senate_required_stake_perc(required_percent);
        Self::deposit_event(Event::SenateRequiredStakePercentSet(required_percent));
        Ok(())
    }

    pub fn is_subnet_owner(address: &T::AccountId) -> bool {
        SubnetOwner::<T>::iter_values().any(|owner| *address == owner)
    }

    pub fn set_delegate_limit(delegate_limit: u32) {
        DelegateLimit::<T>::put(delegate_limit);
    }

<<<<<<< HEAD
=======
    pub fn get_subnet_owner_lock_period() -> u64 {
        SubnetOwnerLockPeriod::<T>::get()
    }

    pub fn set_subnet_owner_lock_period(subnet_owner_lock_period: u64) {
        SubnetOwnerLockPeriod::<T>::set(subnet_owner_lock_period);
    }

>>>>>>> 63f4f0de
    /// Calculates the slippage for both staking and unstaking operations.
    ///
    /// # Arguments
    /// * `netuid` - The unique identifier for the network (subnet).
    /// * `stake_change` - The amount of stake being added (positive) or removed (negative).
    ///
    /// # Returns
    /// * `I64F64` - The slippage amount, which is the difference in price.
    pub fn calculate_slippage(
        netuid: u16,
        stake_change: i64, // Positive for staking, negative for unstaking
    ) -> I64F64 {
        let tao_reserve = DynamicTAOReserve::<T>::get(netuid);
        let dynamic_reserve = DynamicAlphaReserve::<T>::get(netuid);
        let k = DynamicK::<T>::get(netuid);

        // Calculate new reserves based on whether stake is being added or removed
        let new_dynamic_reserve = if stake_change > 0 {
            dynamic_reserve.saturating_add(stake_change as u64)
        } else {
            dynamic_reserve.saturating_sub(stake_change.abs() as u64)
        };

        let new_tao_reserve = (k / new_dynamic_reserve as u128) as u64;

        let initial_price = I64F64::from_num(tao_reserve) / I64F64::from_num(dynamic_reserve);
        let new_price = I64F64::from_num(new_tao_reserve) / I64F64::from_num(new_dynamic_reserve);

        // Slippage is the difference in price
        let slippage = initial_price - new_price;
        slippage
    }
}<|MERGE_RESOLUTION|>--- conflicted
+++ resolved
@@ -675,8 +675,6 @@
         DelegateLimit::<T>::put(delegate_limit);
     }
 
-<<<<<<< HEAD
-=======
     pub fn get_subnet_owner_lock_period() -> u64 {
         SubnetOwnerLockPeriod::<T>::get()
     }
@@ -685,7 +683,6 @@
         SubnetOwnerLockPeriod::<T>::set(subnet_owner_lock_period);
     }
 
->>>>>>> 63f4f0de
     /// Calculates the slippage for both staking and unstaking operations.
     ///
     /// # Arguments
