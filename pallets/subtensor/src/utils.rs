--- conflicted
+++ resolved
@@ -153,7 +153,6 @@
     }
     pub fn get_rank_for_uid(netuid: u16, uid: u16) -> u16 {
         let vec = Rank::<T>::get(netuid);
-<<<<<<< HEAD
         vec.get(uid as usize).copied().unwrap_or(0)
     }
     pub fn get_trust_for_uid(netuid: u16, uid: u16) -> u16 {
@@ -195,93 +194,6 @@
     pub fn get_validator_permit_for_uid(netuid: u16, uid: u16) -> bool {
         let vec = ValidatorPermit::<T>::get(netuid);
         vec.get(uid as usize).copied().unwrap_or(false)
-=======
-        if (uid as usize) < vec.len() {
-            vec[uid as usize]
-        } else {
-            0
-        }
-    }
-    pub fn get_trust_for_uid(netuid: u16, uid: u16) -> u16 {
-        let vec = Trust::<T>::get(netuid);
-        if (uid as usize) < vec.len() {
-            vec[uid as usize]
-        } else {
-            0
-        }
-    }
-    pub fn get_emission_for_uid(netuid: u16, uid: u16) -> u64 {
-        let vec = Emission::<T>::get(netuid);
-        if (uid as usize) < vec.len() {
-            vec[uid as usize]
-        } else {
-            0
-        }
-    }
-    pub fn get_active_for_uid(netuid: u16, uid: u16) -> bool {
-        let vec = Active::<T>::get(netuid);
-        if (uid as usize) < vec.len() {
-            vec[uid as usize]
-        } else {
-            false
-        }
-    }
-    pub fn get_consensus_for_uid(netuid: u16, uid: u16) -> u16 {
-        let vec = Consensus::<T>::get(netuid);
-        if (uid as usize) < vec.len() {
-            vec[uid as usize]
-        } else {
-            0
-        }
-    }
-    pub fn get_incentive_for_uid(netuid: u16, uid: u16) -> u16 {
-        let vec = Incentive::<T>::get(netuid);
-        if (uid as usize) < vec.len() {
-            vec[uid as usize]
-        } else {
-            0
-        }
-    }
-    pub fn get_dividends_for_uid(netuid: u16, uid: u16) -> u16 {
-        let vec = Dividends::<T>::get(netuid);
-        if (uid as usize) < vec.len() {
-            vec[uid as usize]
-        } else {
-            0
-        }
-    }
-    pub fn get_last_update_for_uid(netuid: u16, uid: u16) -> u64 {
-        let vec = LastUpdate::<T>::get(netuid);
-        if (uid as usize) < vec.len() {
-            vec[uid as usize]
-        } else {
-            0
-        }
-    }
-    pub fn get_pruning_score_for_uid(netuid: u16, uid: u16) -> u16 {
-        let vec = PruningScores::<T>::get(netuid);
-        if (uid as usize) < vec.len() {
-            vec[uid as usize]
-        } else {
-            u16::MAX
-        }
-    }
-    pub fn get_validator_trust_for_uid(netuid: u16, uid: u16) -> u16 {
-        let vec = ValidatorTrust::<T>::get(netuid);
-        if (uid as usize) < vec.len() {
-            vec[uid as usize]
-        } else {
-            0
-        }
-    }
-    pub fn get_validator_permit_for_uid(netuid: u16, uid: u16) -> bool {
-        let vec = ValidatorPermit::<T>::get(netuid);
-        if (uid as usize) < vec.len() {
-            vec[uid as usize]
-        } else {
-            false
-        }
->>>>>>> 487054c1
     }
     pub fn get_weights_min_stake() -> u64 {
         WeightsMinStake::<T>::get()
