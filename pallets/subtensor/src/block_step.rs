use super::*;
use frame_support::inherent::Vec;
use frame_support::storage::IterableStorageDoubleMap;
use frame_support::storage::IterableStorageMap;
use substrate_fixed::types::I110F18;
use substrate_fixed::types::I64F64;

impl<T: Config> Pallet<T> {
    /// Executes the necessary operations for each block.
    pub fn block_step() {
        let block_number: u64 = Self::get_current_block_as_u64();
        log::debug!("block_step for block: {:?} ", block_number);
        // --- 1. Adjust difficulties.
        Self::adjust_registration_terms_for_networks();
        // --- 2. Calculate per-subnet emissions
        Self::calculate_subnet_emissions(block_number);
        // --- 3. Drains emission tuples ( hotkey, amount ).
        Self::drain_emission(block_number);
        // --- 4. Generates emission tuples from epoch functions.
        Self::generate_emission(block_number);
    }

    // Helper function which returns the number of blocks remaining before we will run the epoch on this
    // network. Networks run their epoch when (block_number + netuid + 1 ) % (tempo + 1) = 0
    //
    pub fn blocks_until_next_epoch(netuid: u16, tempo: u16, block_number: u64) -> u64 {
        // tempo | netuid | # first epoch block
        //   1        0               0
        //   1        1               1
        //   2        0               1
        //   2        1               0
        //   100      0              99
        //   100      1              98
        // Special case: tempo = 0, the network never runs.
        if tempo == 0 {
            return 1000;
        }
        return tempo as u64 - (block_number + netuid as u64 + 1) % (tempo as u64 + 1);
    }

    // Helper function returns the number of tuples to drain on a particular step based on
    // the remaining tuples to sink and the block number
    //
    pub fn tuples_to_drain_this_block(
        netuid: u16,
        tempo: u16,
        block_number: u64,
        n_remaining: usize,
    ) -> usize {
        let blocks_until_epoch: u64 = Self::blocks_until_next_epoch(netuid, tempo, block_number);
        if blocks_until_epoch / 2 == 0 {
            return n_remaining;
        } // drain all.
        if tempo / 2 == 0 {
            return n_remaining;
        } // drain all
        if n_remaining == 0 {
            return 0;
        } // nothing to drain at all.
          // Else return enough tuples to drain all within half the epoch length.
        let to_sink_via_tempo: usize = n_remaining / (tempo as usize / 2);
        let to_sink_via_blocks_until_epoch: usize = n_remaining / (blocks_until_epoch as usize / 2);
        if to_sink_via_tempo > to_sink_via_blocks_until_epoch {
            return to_sink_via_tempo;
        } else {
            return to_sink_via_blocks_until_epoch;
        }
    }

    pub fn has_loaded_emission_tuples(netuid: u16) -> bool {
        LoadedEmission::<T>::contains_key(netuid)
    }
    pub fn get_loaded_emission_tuples(netuid: u16) -> Vec<(T::AccountId, u64, u64)> {
        LoadedEmission::<T>::get(netuid).unwrap()
    }

    // Reads from the loaded emission storage which contains lists of pending emission tuples ( hotkey, amount )
    // and distributes small chunks of them at a time.
    //
    pub fn drain_emission(_: u64) {
        // --- 1. We iterate across each network.
        for (netuid, _) in <Tempo<T> as IterableStorageMap<u16, u16>>::iter() {
            if !Self::has_loaded_emission_tuples(netuid) {
                continue;
            } // There are no tuples to emit.
            let tuples_to_drain: Vec<(T::AccountId, u64, u64)> =
                Self::get_loaded_emission_tuples(netuid);
            let mut total_emitted: u64 = 0;
            for (hotkey, server_amount, validator_amount) in tuples_to_drain.iter() {
                Self::emit_inflation_through_hotkey_account(
                    &hotkey,
                    *server_amount,
                    *validator_amount,
                );
                total_emitted += *server_amount + *validator_amount;
            }
            LoadedEmission::<T>::remove(netuid);
            TotalIssuance::<T>::put(TotalIssuance::<T>::get().saturating_add(total_emitted));
        }
    }

    // Iterates through networks queues more emission onto their pending storage.
    // If a network has no blocks left until tempo, we run the epoch function and generate
    // more token emission tuples for later draining onto accounts.
    //
    pub fn generate_emission(block_number: u64) {
        // --- 1. Iterate through network ids.
<<<<<<< HEAD
        for (netuid, tempo) in <Tempo<T> as IterableStorageMap<u16, u16>>::iter() {
=======
        for ( netuid, tempo )  in <Tempo<T> as IterableStorageMap<u16, u16>>::iter() {
>>>>>>> f0481135
            if Self::get_subnetwork_n(netuid) == 0 {
                continue;
            }

            // --- 2. Queue the emission due to this network.
            let new_queued_emission = EmissionValues::<T>::get(netuid);
            PendingEmission::<T>::mutate(netuid, |queued| *queued += new_queued_emission);
            log::debug!(
                "netuid_i: {:?} queued_emission: +{:?} ",
                netuid,
                new_queued_emission
            );
            // --- 3. Check to see if this network has reached tempo.
            if Self::blocks_until_next_epoch(netuid, tempo, block_number) != 0 {
                // --- 3.1 No epoch, increase blocks since last step and continue,
                Self::set_blocks_since_last_step(
                    netuid,
                    Self::get_blocks_since_last_step(netuid) + 1,
                );
                continue;
            }

            // --- 4 This network is at tempo and we are running its epoch.
            // First drain the queued emission.
            let emission_to_drain: u64 = PendingEmission::<T>::get(netuid);
            PendingEmission::<T>::insert(netuid, 0);

            // --- 5. Run the epoch mechanism and return emission tuples for hotkeys in the network.
            let emission_tuples_this_block: Vec<(T::AccountId, u64, u64)> =
                Self::epoch(netuid, emission_to_drain);

            // --- 6. Check that the emission does not exceed the allowed total.
            let emission_sum: u128 = emission_tuples_this_block
                .iter()
                .map(|(_account_id, ve, se)| *ve as u128 + *se as u128)
                .sum();
            if emission_sum > emission_to_drain as u128 {
                continue;
            } // Saftey check.

            // --- 7. Sink the emission tuples onto the already loaded.
            let mut concat_emission_tuples: Vec<(T::AccountId, u64, u64)> =
                emission_tuples_this_block.clone();
            if Self::has_loaded_emission_tuples(netuid) {
                // 7.a We already have loaded emission tuples, so we concat the new ones.
                let mut current_emission_tuples: Vec<(T::AccountId, u64, u64)> =
                    Self::get_loaded_emission_tuples(netuid);
                concat_emission_tuples.append(&mut current_emission_tuples);
            }
            LoadedEmission::<T>::insert(netuid, concat_emission_tuples);

            // --- 8 Set counters.
            Self::set_blocks_since_last_step(netuid, 0);
            Self::set_last_mechanism_step_block(netuid, block_number);
        }
    }
    // Distributes token inflation through the hotkey based on emission. The call ensures that the inflation
    // is distributed onto the accounts in proportion of the stake delegated minus the take. This function
    // is called after an epoch to distribute the newly minted stake according to delegation.
    //
    pub fn emit_inflation_through_hotkey_account(
        hotkey: &T::AccountId,
        server_emission: u64,
        validator_emission: u64,
    ) {
        // --- 1. Check if the hotkey is a delegate. If not, we simply pass the stake through to the
        // coldkey - hotkey account as normal.
        if !Self::hotkey_is_delegate(hotkey) {
            Self::increase_stake_on_hotkey_account(&hotkey, server_emission + validator_emission);
            return;
        }
        // Then this is a delegate, we distribute validator_emission, then server_emission.

        // --- 2. The hotkey is a delegate. We first distribute a proportion of the validator_emission to the hotkey
        // directly as a function of its 'take'
        let total_hotkey_stake: u64 = Self::get_total_stake_for_hotkey(hotkey);
        let delegate_take: u64 =
            Self::calculate_delegate_proportional_take(hotkey, validator_emission);
        let validator_emission_minus_take: u64 = validator_emission - delegate_take;
        let mut remaining_validator_emission: u64 = validator_emission_minus_take;

        // 3. -- The remaining emission goes to the owners in proportion to the stake delegated.
        for (owning_coldkey_i, stake_i) in
            <Stake<T> as IterableStorageDoubleMap<T::AccountId, T::AccountId, u64>>::iter_prefix(
                hotkey,
            )
        {
            // --- 4. The emission proportion is remaining_emission * ( stake / total_stake ).
            let stake_proportion: u64 = Self::calculate_stake_proportional_emission(
                stake_i,
                total_hotkey_stake,
                validator_emission_minus_take,
            );
            Self::increase_stake_on_coldkey_hotkey_account(
                &owning_coldkey_i,
                &hotkey,
                stake_proportion,
            );
            log::debug!(
                "owning_coldkey_i: {:?} hotkey: {:?} emission: +{:?} ",
                owning_coldkey_i,
                hotkey,
                stake_proportion
            );
            remaining_validator_emission -= stake_proportion;
        }

        // --- 5. Last increase final account balance of delegate after 4, since 5 will change the stake proportion of
        // the delegate and effect calculation in 4.
        Self::increase_stake_on_hotkey_account(
            &hotkey,
            delegate_take + remaining_validator_emission,
        );
        log::debug!("delkey: {:?} delegate_take: +{:?} ", hotkey, delegate_take);
        // Also emit the server_emission to the hotkey
        // The server emission is distributed in-full to the delegate owner.
        // We do this after 4. for the same reason as above.
        Self::increase_stake_on_hotkey_account(&hotkey, server_emission);
    }

    // Increases the stake on the cold - hot pairing by increment while also incrementing other counters.
    // This function should be called rather than set_stake under account.
    //
    pub fn block_step_increase_stake_on_coldkey_hotkey_account(
        coldkey: &T::AccountId,
        hotkey: &T::AccountId,
        increment: u64,
    ) {
        TotalColdkeyStake::<T>::mutate(coldkey, |old| old.saturating_add(increment));
        TotalHotkeyStake::<T>::insert(
            hotkey,
            TotalHotkeyStake::<T>::get(hotkey).saturating_add(increment),
        );
        Stake::<T>::insert(
            hotkey,
            coldkey,
            Stake::<T>::get(hotkey, coldkey).saturating_add(increment),
        );
        TotalStake::<T>::put(TotalStake::<T>::get().saturating_add(increment));
        TotalIssuance::<T>::put(TotalIssuance::<T>::get().saturating_add(increment));
    }

    // Decreases the stake on the cold - hot pairing by the decrement while decreasing other counters.
    //
    pub fn block_step_decrease_stake_on_coldkey_hotkey_account(
        coldkey: &T::AccountId,
        hotkey: &T::AccountId,
        decrement: u64,
    ) {
        TotalColdkeyStake::<T>::mutate(coldkey, |old| old.saturating_sub(decrement));
        TotalHotkeyStake::<T>::insert(
            hotkey,
            TotalHotkeyStake::<T>::get(hotkey).saturating_sub(decrement),
        );
        Stake::<T>::insert(
            hotkey,
            coldkey,
            Stake::<T>::get(hotkey, coldkey).saturating_sub(decrement),
        );
        TotalStake::<T>::put(TotalStake::<T>::get().saturating_sub(decrement));
        TotalIssuance::<T>::put(TotalIssuance::<T>::get().saturating_sub(decrement));
    }

    // Returns emission awarded to a hotkey as a function of its proportion of the total stake.
    //
    pub fn calculate_stake_proportional_emission(
        stake: u64,
        total_stake: u64,
        emission: u64,
    ) -> u64 {
        if total_stake == 0 {
            return 0;
        };
        let stake_proportion: I64F64 = I64F64::from_num(stake) / I64F64::from_num(total_stake);
        let proportional_emission: I64F64 = I64F64::from_num(emission) * stake_proportion;
        return proportional_emission.to_num::<u64>();
    }

    // Returns the delegated stake 'take' assigned to this key. (If exists, otherwise 0)
    //
    pub fn calculate_delegate_proportional_take(hotkey: &T::AccountId, emission: u64) -> u64 {
        if Self::hotkey_is_delegate(hotkey) {
            let take_proportion: I64F64 =
                I64F64::from_num(Delegates::<T>::get(hotkey)) / I64F64::from_num(u16::MAX);
            let take_emission: I64F64 = take_proportion * I64F64::from_num(emission);
            return take_emission.to_num::<u64>();
        } else {
            return 0;
        }
    }

    // Adjusts the network difficulties/burns of every active network. Resetting state parameters.
    //
    pub fn adjust_registration_terms_for_networks() {
        // --- 1. Iterate through each network.
        for (netuid, _) in <NetworksAdded<T> as IterableStorageMap<u16, bool>>::iter() {
            // --- 2. Pull counters for network difficulty.
            let last_adjustment_block: u64 = Self::get_last_adjustment_block(netuid);
            let adjustment_interval: u16 = Self::get_adjustment_interval(netuid);
            let current_block: u64 = Self::get_current_block_as_u64();
            log::debug!("netuid: {:?} last_adjustment_block: {:?} adjustment_interval: {:?} current_block: {:?}", 
                netuid,
                last_adjustment_block,
                adjustment_interval,
                current_block
            );

            // --- 3. Check if we are at the adjustment interval for this network.
            // If so, we need to adjust the registration difficulty based on target and actual registrations.
            if (current_block - last_adjustment_block) >= adjustment_interval as u64 {
                // --- 4. Get the current counters for this network w.r.t burn and difficulty values.
                let current_burn: u64 = Self::get_burn_as_u64(netuid);
                let current_difficulty: u64 = Self::get_difficulty_as_u64(netuid);
                let registrations_this_interval: u16 =
                    Self::get_registrations_this_interval(netuid);
                let pow_registrations_this_interval: u16 =
                    Self::get_pow_registrations_this_interval(netuid);
                let burn_registrations_this_interval: u16 =
                    Self::get_burn_registrations_this_interval(netuid);
                let target_registrations_this_interval: u16 =
                    Self::get_target_registrations_per_interval(netuid);
                // --- 5. Adjust burn + pow
                // There are six cases to consider. A, B, C, D, E, F
                if registrations_this_interval > target_registrations_this_interval {
                    if pow_registrations_this_interval > burn_registrations_this_interval {
                        // A. There are too many registrations this interval and most of them are pow registrations
                        // this triggers an increase in the pow difficulty.
                        // pow_difficulty ++
                        Self::set_difficulty(
                            netuid,
                            Self::adjust_difficulty(
                                netuid,
                                current_difficulty,
                                registrations_this_interval,
                                target_registrations_this_interval,
                            ),
                        );
                    } else if pow_registrations_this_interval < burn_registrations_this_interval {
                        // B. There are too many registrations this interval and most of them are burn registrations
                        // this triggers an increase in the burn cost.
                        // burn_cost ++
                        Self::set_burn(
                            netuid,
                            Self::adjust_burn(
                                netuid,
                                current_burn,
                                registrations_this_interval,
                                target_registrations_this_interval,
                            ),
                        );
                    } else {
                        // F. There are too many registrations this interval and the pow and burn registrations are equal
                        // this triggers an increase in the burn cost and pow difficulty
                        // burn_cost ++
                        Self::set_burn(
                            netuid,
                            Self::adjust_burn(
                                netuid,
                                current_burn,
                                registrations_this_interval,
                                target_registrations_this_interval,
                            ),
                        );
                        // pow_difficulty ++
                        Self::set_difficulty(
                            netuid,
                            Self::adjust_difficulty(
                                netuid,
                                current_difficulty,
                                registrations_this_interval,
                                target_registrations_this_interval,
                            ),
                        );
                    }
                } else {
                    // Not enough registrations this interval.
                    if pow_registrations_this_interval > burn_registrations_this_interval {
                        // C. There are not enough registrations this interval and most of them are pow registrations
                        // this triggers a decrease in the burn cost
                        // burn_cost --
                        Self::set_burn(
                            netuid,
                            Self::adjust_burn(
                                netuid,
                                current_burn,
                                registrations_this_interval,
                                target_registrations_this_interval,
                            ),
                        );
                    } else if pow_registrations_this_interval < burn_registrations_this_interval {
                        // D. There are not enough registrations this interval and most of them are burn registrations
                        // this triggers a decrease in the pow difficulty
                        // pow_difficulty --
                        Self::set_difficulty(
                            netuid,
                            Self::adjust_difficulty(
                                netuid,
                                current_difficulty,
                                registrations_this_interval,
                                target_registrations_this_interval,
                            ),
                        );
                    } else {
                        // E. There are not enough registrations this interval and the pow and burn registrations are equal
                        // this triggers a decrease in the burn cost and pow difficulty
                        // burn_cost --
                        Self::set_burn(
                            netuid,
                            Self::adjust_burn(
                                netuid,
                                current_burn,
                                registrations_this_interval,
                                target_registrations_this_interval,
                            ),
                        );
                        // pow_difficulty --
                        Self::set_difficulty(
                            netuid,
                            Self::adjust_difficulty(
                                netuid,
                                current_difficulty,
                                registrations_this_interval,
                                target_registrations_this_interval,
                            ),
                        );
                    }
                }

                // --- 6. Drain all counters for this network for this interval.
                Self::set_last_adjustment_block(netuid, current_block);
                Self::set_registrations_this_interval(netuid, 0);
                Self::set_pow_registrations_this_interval(netuid, 0);
                Self::set_burn_registrations_this_interval(netuid, 0);
            }

            // --- 7. Drain block registrations for each network. Needed for registration rate limits.
            Self::set_registrations_this_block(netuid, 0);
        }
    }

    // Performs the difficulty adjustment by multiplying the current difficulty by the ratio ( reg_actual + reg_target / reg_target * reg_target )
    // We use I110F18 to avoid any overflows on u64. Also min_difficulty and max_difficulty bound the range.
    //
    pub fn adjust_difficulty(
        netuid: u16,
        current_difficulty: u64,
        registrations_this_interval: u16,
        target_registrations_per_interval: u16,
    ) -> u64 {
        let updated_difficulty: I110F18 = I110F18::from_num(current_difficulty)
            * I110F18::from_num(registrations_this_interval + target_registrations_per_interval)
            / I110F18::from_num(
                target_registrations_per_interval + target_registrations_per_interval,
            );
        let alpha: I110F18 =
            I110F18::from_num(Self::get_adjustment_alpha(netuid)) / I110F18::from_num(u64::MAX);
        let next_value: I110F18 = alpha * I110F18::from_num(current_difficulty)
            + (I110F18::from_num(1.0) - alpha) * updated_difficulty;
        if next_value >= I110F18::from_num(Self::get_max_difficulty(netuid)) {
            return Self::get_max_difficulty(netuid);
        } else if next_value <= I110F18::from_num(Self::get_min_difficulty(netuid)) {
            return Self::get_min_difficulty(netuid);
        } else {
            return next_value.to_num::<u64>();
        }
    }

    // Performs the burn adjustment by multiplying the current difficulty by the ratio ( reg_actual + reg_target / reg_target * reg_target )
    // We use I110F18 to avoid any overflows on u64. Also min_burn and max_burn bound the range.
    //
    pub fn adjust_burn(
        netuid: u16,
        current_burn: u64,
        registrations_this_interval: u16,
        target_registrations_per_interval: u16,
    ) -> u64 {
        let updated_burn: I110F18 = I110F18::from_num(current_burn)
            * I110F18::from_num(registrations_this_interval + target_registrations_per_interval)
            / I110F18::from_num(
                target_registrations_per_interval + target_registrations_per_interval,
            );
        let alpha: I110F18 =
            I110F18::from_num(Self::get_adjustment_alpha(netuid)) / I110F18::from_num(u64::MAX);
        let next_value: I110F18 = alpha * I110F18::from_num(current_burn)
            + (I110F18::from_num(1.0) - alpha) * updated_burn;
        if next_value >= I110F18::from_num(Self::get_max_burn_as_u64(netuid)) {
            return Self::get_max_burn_as_u64(netuid);
        } else if next_value <= I110F18::from_num(Self::get_min_burn_as_u64(netuid)) {
            return Self::get_min_burn_as_u64(netuid);
        } else {
            return next_value.to_num::<u64>();
        }
    }

    // Calculates the emissions for each subnet based on the stake of validators in the subnet.
    pub fn calculate_subnet_emissions(block_number: u64) {
        // Todo: make the tempo for subnet emission calc configurable hyperparam (SubnetEmissionEpoch?)
        if Self::blocks_until_next_epoch(0, 100, block_number) > 0 {
            return;
        }

        let mut total_emissions: Vec<(u16, u64)> = vec![];
        let mut total_emission_value = 0;
        let mut total_stake = 0;
        let emission = Self::get_block_emission();

        // --- 1. Iterate through each subnet to collect total stake value.
        for (netuid, _) in <NetworksAdded<T> as IterableStorageMap<u16, bool>>::iter() {
            if Self::get_subnetwork_n(netuid) == 0 {
                log::debug!("no uids found for netuid: {:?}", netuid);
                continue;
            }

            let mut subnet_stake = 0;

            // --- 2. Calculate the total stake of validators in the subnet.
            for (uid, has_vpermit) in Self::get_validator_permit(netuid).iter().enumerate() {
                if !has_vpermit {
                    continue;
                }

                subnet_stake += Self::get_stake_for_uid_and_subnetwork(netuid, uid as u16);

                log::debug!("found subnet stake: {:?}", subnet_stake);
            }

            if subnet_stake == 0 {
                continue;
            }
            total_stake += subnet_stake;
        }

        // Don't remove protections for divide-by-zero
        if total_stake == 0 {
            return;
        }

        // --- 2. Iterate through each subnet to calculate proportional emissions
        for (netuid, _) in <NetworksAdded<T> as IterableStorageMap<u16, bool>>::iter() {
            if Self::get_subnetwork_n(netuid) == 0 {
                log::debug!("no uids found for netuid: {:?}", netuid);
                continue;
            }

            let mut subnet_stake = 0;

            // --- 3. Calculate the total stake of validators in the subnet.
            for (uid, has_vpermit) in Self::get_validator_permit(netuid).iter().enumerate() {
                if !has_vpermit {
                    continue;
                }

                subnet_stake += Self::get_stake_for_uid_and_subnetwork(netuid, uid as u16);

                log::debug!("found subnet stake: {:?}", subnet_stake);
            }

            if subnet_stake == 0 {
                continue;
            }

            // --- 4. Check if the subnet stake meets the minimum required stake for emissions.
            if subnet_stake * 1000 / total_stake < 99 {
                // Todo: make this a configurable hyperparam (MinimumStakeRequiredForEmissions)
                log::debug!(
                    "setting subnet stake to zero as it doesnt meet the percentage threshold: {:?}",
                    subnet_stake * 1000 / total_stake
                );
                continue;
            }

            let proportional_emission =
                Self::calculate_stake_proportional_emission(subnet_stake, total_stake, emission);
            total_emission_value += proportional_emission;

            total_emissions.push((netuid, proportional_emission));
        }

        // If we're missing some amount, push the remainder onto the last subnet
        if total_emission_value < emission {
            let delta = emission - total_emission_value;

            let (netuid, emission) = total_emissions.swap_remove(total_emissions.len() - 1);
            total_emissions.push((netuid, emission + delta));
        }

        // --- 5. Set the calculated emissions for each subnet.
        for (netuid, emission) in total_emissions.iter() {
            log::debug!("netuid: {:?} emission: {:?}", *netuid, *emission);

            Self::set_emission_for_network(*netuid, *emission);
        }
    }
}<|MERGE_RESOLUTION|>--- conflicted
+++ resolved
@@ -37,6 +37,7 @@
         }
         return tempo as u64 - (block_number + netuid as u64 + 1) % (tempo as u64 + 1);
     }
+
 
     // Helper function returns the number of tuples to drain on a particular step based on
     // the remaining tuples to sink and the block number
@@ -105,11 +106,7 @@
     //
     pub fn generate_emission(block_number: u64) {
         // --- 1. Iterate through network ids.
-<<<<<<< HEAD
         for (netuid, tempo) in <Tempo<T> as IterableStorageMap<u16, u16>>::iter() {
-=======
-        for ( netuid, tempo )  in <Tempo<T> as IterableStorageMap<u16, u16>>::iter() {
->>>>>>> f0481135
             if Self::get_subnetwork_n(netuid) == 0 {
                 continue;
             }
