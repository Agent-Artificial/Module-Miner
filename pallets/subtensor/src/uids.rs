--- conflicted
+++ resolved
@@ -1,15 +1,13 @@
 use super::*;
-use frame_support::pallet_prelude::DispatchError;
 use frame_support::sp_std::vec;
 use frame_support::storage::IterableStorageDoubleMap;
 use frame_support::storage::IterableStorageMap;
-use sp_std::vec::Vec;
 
 impl<T: Config> Pallet<T> {
     // Returns the number of filled slots on a network.
     ///
     pub fn get_subnetwork_n(netuid: u16) -> u16 {
-        return SubnetworkN::<T>::get(netuid);
+        SubnetworkN::<T>::get(netuid)
     }
 
     // Replace the neuron under this uid.
@@ -87,13 +85,13 @@
     // Returns true if the uid is set on the network.
     //
     pub fn is_uid_exist_on_network(netuid: u16, uid: u16) -> bool {
-        return Keys::<T>::contains_key(netuid, uid);
+        Keys::<T>::contains_key(netuid, uid)
     }
 
     // Returns true if the hotkey holds a slot on the network.
     //
     pub fn is_hotkey_registered_on_network(netuid: u16, hotkey: &T::AccountId) -> bool {
-        return Uids::<T>::contains_key(netuid, hotkey);
+        Uids::<T>::contains_key(netuid, hotkey)
     }
 
     // Returs the hotkey under the network uid as a Result. Ok if the uid is taken.
@@ -111,24 +109,16 @@
         netuid: u16,
         hotkey: &T::AccountId,
     ) -> Result<u16, DispatchError> {
-        return Uids::<T>::try_get(netuid, &hotkey)
-            .map_err(|_err| Error::<T>::NotRegistered.into());
+        Uids::<T>::try_get(netuid, hotkey).map_err(|_err| Error::<T>::NotRegistered.into())
     }
 
     // Returns the stake of the uid on network or 0 if it doesnt exist.
     //
     pub fn get_stake_for_uid_and_subnetwork(netuid: u16, neuron_uid: u16) -> u64 {
-<<<<<<< HEAD
-        if Self::is_uid_exist_on_network(netuid, neuron_uid) {
-            return Self::get_total_stake_for_hotkey(
-                &Self::get_hotkey_for_net_and_uid(netuid, neuron_uid).unwrap(),
-            );
-=======
         if let Ok(hotkey) = Self::get_hotkey_for_net_and_uid(netuid, neuron_uid) {
             Self::get_total_stake_for_hotkey(&hotkey)
->>>>>>> f6169aa2
         } else {
-            return 0;
+            0
         }
     }
 
@@ -137,9 +127,9 @@
     pub fn get_number_of_subnets() -> u16 {
         let mut number_of_subnets: u16 = 0;
         for (_, _) in <SubnetworkN<T> as IterableStorageMap<u16, u16>>::iter() {
-            number_of_subnets = number_of_subnets + 1;
+            number_of_subnets += 1;
         }
-        return number_of_subnets;
+        number_of_subnets
     }
 
     // Return a list of all networks a hotkey is registered on.
