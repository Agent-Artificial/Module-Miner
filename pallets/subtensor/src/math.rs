use frame_support::sp_std::vec;
use sp_runtime::traits::CheckedAdd;
use substrate_fixed::transcendental::exp;
use substrate_fixed::types::{I32F32, I64F64};

// TODO: figure out what cfg gate this needs to not be a warning in rustc
#[allow(unused)]
use sp_std::vec::Vec;

#[allow(dead_code)]
pub fn fixed(val: f32) -> I32F32 {
    I32F32::from_num(val)
}

#[allow(dead_code)]
pub fn fixed_to_u16(x: I32F32) -> u16 {
    x.to_num::<u16>()
}

#[allow(dead_code)]
pub fn fixed_to_u64(x: I32F32) -> u64 {
    x.to_num::<u64>()
}

#[allow(dead_code)]
pub fn fixed64_to_u64(x: I64F64) -> u64 {
    x.to_num::<u64>()
}

#[allow(dead_code)]
pub fn fixed64_to_fixed32(x: I64F64) -> I32F32 {
    I32F32::from_num(x)
}

#[allow(dead_code)]
pub fn fixed32_to_fixed64(x: I32F32) -> I64F64 {
    I64F64::from_num(x)
}

#[allow(dead_code)]
pub fn u16_to_fixed(x: u16) -> I32F32 {
    I32F32::from_num(x)
}

#[allow(dead_code)]
pub fn u16_proportion_to_fixed(x: u16) -> I32F32 {
    I32F32::from_num(x) / I32F32::from_num(u16::MAX)
}

#[allow(dead_code)]
pub fn fixed_proportion_to_u16(x: I32F32) -> u16 {
    fixed_to_u16(x * I32F32::from_num(u16::MAX))
}

#[allow(dead_code)]
pub fn vec_fixed32_to_u64(vec: Vec<I32F32>) -> Vec<u64> {
    vec.into_iter().map(fixed_to_u64).collect()
}

#[allow(dead_code)]
pub fn vec_fixed64_to_fixed32(vec: Vec<I64F64>) -> Vec<I32F32> {
    vec.into_iter().map(fixed64_to_fixed32).collect()
}

#[allow(dead_code)]
pub fn vec_fixed32_to_fixed64(vec: Vec<I32F32>) -> Vec<I64F64> {
    vec.into_iter().map(fixed32_to_fixed64).collect()
}

#[allow(dead_code)]
pub fn vec_fixed64_to_u64(vec: Vec<I64F64>) -> Vec<u64> {
    vec.into_iter().map(fixed64_to_u64).collect()
}

#[allow(dead_code)]
pub fn vec_u16_proportions_to_fixed(vec: Vec<u16>) -> Vec<I32F32> {
    vec.into_iter().map(u16_proportion_to_fixed).collect()
}

#[allow(dead_code)]
pub fn vec_fixed_proportions_to_u16(vec: Vec<I32F32>) -> Vec<u16> {
    vec.into_iter().map(fixed_proportion_to_u16).collect()
}

#[allow(dead_code)]
// Max-upscale vector and convert to u16 so max_value = u16::MAX. Assumes non-negative normalized input.
pub fn vec_max_upscale_to_u16(vec: &[I32F32]) -> Vec<u16> {
    let u16_max: I32F32 = I32F32::from_num(u16::MAX);
    let threshold: I32F32 = I32F32::from_num(32768);
    let max_value: Option<&I32F32> = vec.iter().max();
    match max_value {
        Some(val) => {
            if *val == I32F32::from_num(0) {
                return vec
                    .iter()
                    .map(|e: &I32F32| (e * u16_max).to_num::<u16>())
                    .collect();
            }
            if *val > threshold {
                return vec
                    .iter()
                    .map(|e: &I32F32| (e * (u16_max / *val)).round().to_num::<u16>())
                    .collect();
            }
            return vec
                .iter()
                .map(|e: &I32F32| ((e * u16_max) / *val).round().to_num::<u16>())
                .collect();
        }
        None => {
            let sum: I32F32 = vec.iter().sum();
            return vec
                .iter()
                .map(|e: &I32F32| ((e * u16_max) / sum).to_num::<u16>())
                .collect();
        }
    }
}

#[allow(dead_code)]
// Max-upscale u16 vector and convert to u16 so max_value = u16::MAX. Assumes u16 vector input.
pub fn vec_u16_max_upscale_to_u16(vec: &[u16]) -> Vec<u16> {
    let vec_fixed: Vec<I32F32> = vec.iter().map(|e: &u16| I32F32::from_num(*e)).collect();
    vec_max_upscale_to_u16(&vec_fixed)
}

#[allow(dead_code)]
// Checks if u16 vector, when normalized, has a max value not greater than a u16 ratio max_limit.
pub fn check_vec_max_limited(vec: &[u16], max_limit: u16) -> bool {
    let max_limit_fixed: I32F32 = I32F32::from_num(max_limit) / I32F32::from_num(u16::MAX);
    let mut vec_fixed: Vec<I32F32> = vec.iter().map(|e: &u16| I32F32::from_num(*e)).collect();
    inplace_normalize(&mut vec_fixed);
    let max_value: Option<&I32F32> = vec_fixed.iter().max();
<<<<<<< HEAD
    max_value.map_or(true, |v| *v <= max_limit_fixed)
=======
    match max_value {
        Some(val) => *val <= max_limit_fixed,
        None => true,
    }
>>>>>>> 0288a734
}

#[allow(dead_code)]
pub fn sum(x: &[I32F32]) -> I32F32 {
    x.iter().sum()
}

#[allow(dead_code)]
// Sums a Vector of type that has CheckedAdd trait.
// Returns None if overflow occurs during sum using T::checked_add.
// Returns Some(T::default()) if input vector is empty.
pub fn checked_sum<T>(x: &[T]) -> Option<T>
where
    T: Copy + Default + CheckedAdd,
{
    let mut iter = x.iter();
    let Some(mut sum) = iter.next().copied() else {
        return Some(T::default());
    };
    while let Some(i) = iter.next() {
        sum = sum.checked_add(i)?;
    }
    Some(sum)
}

// Return true when vector sum is zero.
#[allow(dead_code)]
pub fn is_zero(vector: &[I32F32]) -> bool {
    let vector_sum: I32F32 = sum(vector);
    vector_sum == I32F32::from_num(0)
}

// Exp safe function with I32F32 output of I32F32 input.
#[allow(dead_code)]
pub fn exp_safe(input: I32F32) -> I32F32 {
    let min_input: I32F32 = I32F32::from_num(-20); // <= 1/exp(-20) = 485 165 195,4097903
    let max_input: I32F32 = I32F32::from_num(20); // <= exp(20) = 485 165 195,4097903
    let mut safe_input: I32F32 = input;
    if input < min_input {
        safe_input = min_input;
    } else if max_input < input {
        safe_input = max_input;
    }
    let output: I32F32;
    match exp(safe_input) {
        Ok(val) => {
            output = val;
        }
        Err(_err) => {
            if safe_input <= 0 {
                output = I32F32::from_num(0);
            } else {
                output = I32F32::max_value();
            }
        }
    }
    output
}

// Sigmoid safe function with I32F32 output of I32F32 input with offset kappa and (recommended) scaling 0 < rho <= 40.
#[allow(dead_code)]
pub fn sigmoid_safe(input: I32F32, rho: I32F32, kappa: I32F32) -> I32F32 {
    let one: I32F32 = I32F32::from_num(1);
    let offset: I32F32 = input.saturating_sub(kappa); // (input - kappa)
    let neg_rho: I32F32 = rho.saturating_mul(-one); // -rho
    let exp_input: I32F32 = neg_rho.saturating_mul(offset); // -rho*(input-kappa)
    let exp_output: I32F32 = exp_safe(exp_input); // exp(-rho*(input-kappa))
    let denominator: I32F32 = exp_output.saturating_add(one); // 1 + exp(-rho*(input-kappa))
    let sigmoid_output: I32F32 = one.saturating_div(denominator); // 1 / (1 + exp(-rho*(input-kappa)))
    sigmoid_output
}

// Returns a bool vector where an item is true if the vector item is in topk values.
<<<<<<< HEAD
#[allow(dead_code, clippy::indexing_slicing)]
pub fn is_topk(vector: &Vec<I32F32>, k: usize) -> Vec<bool> {
=======
#[allow(dead_code)]
pub fn is_topk(vector: &[I32F32], k: usize) -> Vec<bool> {
>>>>>>> 0288a734
    let n: usize = vector.len();
    let mut result: Vec<bool> = vec![true; n];
    if n < k {
        return result;
    }
    let mut idxs: Vec<usize> = (0..n).collect();
    idxs.sort_by_key(|&idx| &vector[idx]); // ascending stable sort
    for &idx in idxs.iter().take(n - k) {
        result[idx] = false;
    }
    result
}

// Returns a normalized (sum to 1 except 0) copy of the input vector.
#[allow(dead_code)]
pub fn normalize(x: &[I32F32]) -> Vec<I32F32> {
    let x_sum: I32F32 = sum(x);
    if x_sum != I32F32::from_num(0.0_f32) {
        return x.iter().map(|xi| xi / x_sum).collect();
    } else {
        x.to_vec()
    }
}

// Normalizes (sum to 1 except 0) the input vector directly in-place.
#[allow(dead_code)]
pub fn inplace_normalize(x: &mut [I32F32]) {
    let x_sum: I32F32 = x.iter().sum();
    if x_sum == I32F32::from_num(0.0_f32) {
        return;
    }
<<<<<<< HEAD
    x.into_iter().for_each(|value| *value /= x_sum);
=======
    #[allow(clippy::needless_range_loop)]
    for i in 0..x.len() {
        x[i] /= x_sum;
    }
>>>>>>> 0288a734
}

// Normalizes (sum to 1 except 0) the input vector directly in-place, using the sum arg.
#[allow(dead_code)]
pub fn inplace_normalize_using_sum(x: &mut [I32F32], x_sum: I32F32) {
    if x_sum == I32F32::from_num(0.0_f32) {
        return;
    }
<<<<<<< HEAD
    x.into_iter().for_each(|value| *value /= x_sum);
=======
    #[allow(clippy::needless_range_loop)]
    for i in 0..x.len() {
        x[i] /= x_sum;
    }
>>>>>>> 0288a734
}

// Normalizes (sum to 1 except 0) the I64F64 input vector directly in-place.
#[allow(dead_code)]
pub fn inplace_normalize_64(x: &mut [I64F64]) {
    let x_sum: I64F64 = x.iter().sum();
    if x_sum == I64F64::from_num(0) {
        return;
    }
<<<<<<< HEAD
    x.into_iter().for_each(|value| *value /= x_sum);
=======
    #[allow(clippy::needless_range_loop)]
    for i in 0..x.len() {
        x[i] /= x_sum;
    }
>>>>>>> 0288a734
}

/// Returns x / y for input vectors x and y, if y == 0 return 0.
#[allow(dead_code)]
pub fn vecdiv(x: &[I32F32], y: &[I32F32]) -> Vec<I32F32> {
    assert_eq!(x.len(), y.len());
    x.iter().zip(y).map(|(x_i, y_i)| {
        if *y_i != 0 {
            x_i / y_i
        } else {
            I32F32::from_num(0)
        }
    })
    .collect()
}

// Normalizes (sum to 1 except 0) each row (dim=0) of a matrix in-place.
#[allow(dead_code)]
<<<<<<< HEAD
pub fn inplace_row_normalize(x: &mut Vec<Vec<I32F32>>) {
    for row in x {
        let row_sum: I32F32 = row.iter().sum();
        if row_sum > I32F32::from_num(0.0 as f32) {
            row.into_iter()
=======
pub fn inplace_row_normalize(x: &mut [Vec<I32F32>]) {
    #[allow(clippy::needless_range_loop)]
    for i in 0..x.len() {
        let row_sum: I32F32 = x[i].iter().sum();
        if row_sum > I32F32::from_num(0.0_f32) {
            x[i].iter_mut()
>>>>>>> 0288a734
                .for_each(|x_ij: &mut I32F32| *x_ij /= row_sum);
        }
    }
}

// Normalizes (sum to 1 except 0) each row (dim=0) of a sparse matrix in-place.
#[allow(dead_code)]
pub fn inplace_row_normalize_sparse(sparse_matrix: &mut [Vec<(u16, I32F32)>]) {
    for sparse_row in sparse_matrix.iter_mut() {
        let row_sum: I32F32 = sparse_row.iter().map(|(_j, value)| *value).sum();
        if row_sum > I32F32::from_num(0.0) {
            sparse_row
                .iter_mut()
                .for_each(|(_j, value)| *value /= row_sum);
        }
    }
}

// Sum across each row (dim=0) of a matrix.
#[allow(dead_code)]
<<<<<<< HEAD
pub fn row_sum(x: &Vec<Vec<I32F32>>) -> Vec<I32F32> {
    if let Some(first_row) = x.first() {
        if first_row.is_empty() {
            return vec![];
=======
pub fn row_sum(x: &[Vec<I32F32>]) -> Vec<I32F32> {
    if x.is_empty() {
        return vec![];
    }
    if x[0].is_empty() {
        return vec![];
    }
    let rows = x.len();
    let mut result: Vec<I32F32> = vec![I32F32::from_num(0); rows];
    for i in 0..x.len() {
        for j in 0..x[i].len() {
            result[i] += x[i][j];
>>>>>>> 0288a734
        }
    }
    x.into_iter().map(|row| row.into_iter().sum()).collect()
}

// Sum across each row (dim=0) of a sparse matrix.
#[allow(dead_code)]
<<<<<<< HEAD
pub fn row_sum_sparse(sparse_matrix: &Vec<Vec<(u16, I32F32)>>) -> Vec<I32F32> {
    sparse_matrix.into_iter().map(|row| row.into_iter().map(|(_, value)| value).sum()).collect()
=======
pub fn row_sum_sparse(sparse_matrix: &[Vec<(u16, I32F32)>]) -> Vec<I32F32> {
    let rows = sparse_matrix.len();
    let mut result: Vec<I32F32> = vec![I32F32::from_num(0); rows];
    for (i, sparse_row) in sparse_matrix.iter().enumerate() {
        for (_j, value) in sparse_row.iter() {
            result[i] += value;
        }
    }
    result
>>>>>>> 0288a734
}

// Sum across each column (dim=1) of a matrix.
#[allow(dead_code)]
<<<<<<< HEAD
pub fn col_sum(x: &Vec<Vec<I32F32>>) -> Vec<I32F32> {
    let Some(first_row) = x.first() else {
=======
pub fn col_sum(x: &[Vec<I32F32>]) -> Vec<I32F32> {
    if x.is_empty() {
>>>>>>> 0288a734
        return vec![];
    };
    let cols = first_row.len();
    if cols == 0 {
        return vec![];
    }
<<<<<<< HEAD
    x.into_iter().fold(vec![I32F32::from_num(0); cols], |acc, next_row| {
        acc.into_iter().zip(next_row).map(|(acc_elem, next_elem)| acc_elem + next_elem).collect()
    })
}

// Sum across each column (dim=1) of a sparse matrix.
#[allow(dead_code, clippy::indexing_slicing)]
pub fn col_sum_sparse(sparse_matrix: &Vec<Vec<(u16, I32F32)>>, columns: u16) -> Vec<I32F32> {
=======
    let cols = x[0].len();
    let mut result: Vec<I32F32> = vec![I32F32::from_num(0); cols];
    #[allow(clippy::needless_range_loop)]
    for i in 0..x.len() {
        assert_eq!(x[i].len(), cols);
        #[allow(clippy::needless_range_loop)]
        for j in 0..cols {
            result[j] += x[i][j];
        }
    }
    result
}

// Sum across each column (dim=1) of a sparse matrix.
#[allow(dead_code)]
pub fn col_sum_sparse(sparse_matrix: &[Vec<(u16, I32F32)>], columns: u16) -> Vec<I32F32> {
>>>>>>> 0288a734
    let mut result: Vec<I32F32> = vec![I32F32::from_num(0); columns as usize];
    for sparse_row in sparse_matrix {
        for (j, value) in sparse_row {
            result[*j as usize] += value;
        }
    }
    result
}

// Normalizes (sum to 1 except 0) each column (dim=1) of a sparse matrix in-place.
<<<<<<< HEAD
#[allow(dead_code, clippy::indexing_slicing)]
pub fn inplace_col_normalize_sparse(sparse_matrix: &mut Vec<Vec<(u16, I32F32)>>, columns: u16) {
=======
#[allow(dead_code)]
pub fn inplace_col_normalize_sparse(sparse_matrix: &mut [Vec<(u16, I32F32)>], columns: u16) {
>>>>>>> 0288a734
    let mut col_sum: Vec<I32F32> = vec![I32F32::from_num(0.0); columns as usize]; // assume square matrix, rows=cols
    for sparse_row in sparse_matrix.iter() {
        for (j, value) in sparse_row.iter() {
            col_sum[*j as usize] += value;
        }
    }
    for sparse_row in sparse_matrix {
        for (j, value) in sparse_row {
            if col_sum[*j as usize] == I32F32::from_num(0.0_f32) {
                continue;
            }
            *value /= col_sum[*j as usize];
        }
    }
}

// Normalizes (sum to 1 except 0) each column (dim=1) of a matrix in-place.
#[allow(dead_code)]
<<<<<<< HEAD
pub fn inplace_col_normalize(x: &mut Vec<Vec<I32F32>>) {
    let Some(first_row) = x.first() else {
=======
pub fn inplace_col_normalize(x: &mut [Vec<I32F32>]) {
    if x.is_empty() {
>>>>>>> 0288a734
        return;
    };
    if first_row.is_empty() {
        return;
    }
<<<<<<< HEAD
    let cols = first_row.len();
    let col_sums = x.into_iter().fold(vec![I32F32::from_num(0.0); cols], |acc, row| {
        row.into_iter().zip(acc).map(|(&mut m_val, acc_val)| {
            acc_val + m_val
        })
        .collect()
    });
    x.into_iter().for_each(|row| {
        row.into_iter().zip(&col_sums).filter(|(_, col_sum)| **col_sum != I32F32::from_num(0_f32)).for_each(|(m_val, col_sum)| {
            *m_val /= col_sum;
        });
    });
}

// Max-upscale each column (dim=1) of a sparse matrix in-place.
#[allow(dead_code, clippy::indexing_slicing)]
pub fn inplace_col_max_upscale_sparse(sparse_matrix: &mut Vec<Vec<(u16, I32F32)>>, columns: u16) {
=======
    let cols = x[0].len();
    let mut col_sum: Vec<I32F32> = vec![I32F32::from_num(0.0); cols];
    #[allow(clippy::needless_range_loop)]
    for i in 0..x.len() {
        assert_eq!(x[i].len(), cols);
        #[allow(clippy::needless_range_loop)]
        for j in 0..cols {
            col_sum[j] += x[i][j];
        }
    }
    #[allow(clippy::needless_range_loop)]
    for j in 0..cols {
        if col_sum[j] == I32F32::from_num(0.0_f32) {
            continue;
        }
        #[allow(clippy::needless_range_loop)]
        for i in 0..x.len() {
            x[i][j] /= col_sum[j];
        }
    }
}

// Max-upscale each column (dim=1) of a sparse matrix in-place.
#[allow(dead_code)]
pub fn inplace_col_max_upscale_sparse(sparse_matrix: &mut [Vec<(u16, I32F32)>], columns: u16) {
>>>>>>> 0288a734
    let mut col_max: Vec<I32F32> = vec![I32F32::from_num(0.0); columns as usize]; // assume square matrix, rows=cols
    for sparse_row in sparse_matrix.iter() {
        for (j, value) in sparse_row.iter() {
            if col_max[*j as usize] < *value {
                col_max[*j as usize] = *value;
            }
        }
    }
    for sparse_row in sparse_matrix {
        for (j, value) in sparse_row {
            if col_max[*j as usize] == I32F32::from_num(0.0_f32) {
                continue;
            }
            *value /= col_max[*j as usize];
        }
    }
}

// Max-upscale each column (dim=1) of a matrix in-place.
#[allow(dead_code)]
<<<<<<< HEAD
pub fn inplace_col_max_upscale(x: &mut Vec<Vec<I32F32>>) {
    let Some(first_row) = x.first() else {
=======
pub fn inplace_col_max_upscale(x: &mut [Vec<I32F32>]) {
    if x.is_empty() {
>>>>>>> 0288a734
        return;
    };
    if first_row.is_empty() {
        return;
    }
<<<<<<< HEAD
    let cols = first_row.len();
    let col_maxes = x.into_iter().fold(vec![I32F32::from_num(0_f32); cols], |acc, row| {
        row.into_iter().zip(acc).map(|(m_val, acc_val)| {
            acc_val.max(*m_val)
        })
        .collect()
    });
    x.into_iter().for_each(|row| {
        row.into_iter().zip(&col_maxes).filter(|(_, col_max)| **col_max != I32F32::from_num(0)).for_each(|(m_val, col_max)| {
            *m_val /= col_max;
        });
    });
=======
    let cols = x[0].len();
    let mut col_max: Vec<I32F32> = vec![I32F32::from_num(0.0); cols];

    #[allow(clippy::needless_range_loop)]
    for i in 0..x.len() {
        assert_eq!(x[i].len(), cols);
        for j in 0..cols {
            if col_max[j] < x[i][j] {
                col_max[j] = x[i][j];
            }
        }
    }

    #[allow(clippy::needless_range_loop)]
    for j in 0..cols {
        if col_max[j] == I32F32::from_num(0.0_f32) {
            continue;
        }

        #[allow(clippy::needless_range_loop)]
        for i in 0..x.len() {
            x[i][j] /= col_max[j];
        }
    }
>>>>>>> 0288a734
}

// Apply mask to vector, mask=true will mask out, i.e. set to 0.
#[allow(dead_code)]
pub fn inplace_mask_vector(mask: &[bool], vector: &mut [I32F32]) {
    if mask.is_empty() {
        return;
    }
    assert_eq!(mask.len(), vector.len());
    let zero: I32F32 = I32F32::from_num(0.0);
    mask.into_iter().zip(vector).filter(|(m, _)| **m).for_each(|(_, v_elem)| {
        *v_elem = zero;
    });
}

// Apply mask to matrix, mask=true will mask out, i.e. set to 0.
#[allow(dead_code)]
<<<<<<< HEAD
pub fn inplace_mask_matrix(mask: &Vec<Vec<bool>>, matrix: &mut Vec<Vec<I32F32>>) {
    let Some(first_row) = mask.first() else {
=======
pub fn inplace_mask_matrix(mask: &[Vec<bool>], matrix: &mut [Vec<I32F32>]) {
    if mask.is_empty() {
>>>>>>> 0288a734
        return;
    };
    if first_row.is_empty() {
        return;
    }
    assert_eq!(mask.len(), matrix.len());
    let zero: I32F32 = I32F32::from_num(0.0);
    mask.into_iter().zip(matrix).for_each(|(mask_row, matrix_row)| {
        mask_row.into_iter().zip(matrix_row).filter(|(mask_elem, _)| **mask_elem).for_each(|(_, matrix_elem)| {
            *matrix_elem = zero;
        });
    });
}

// Apply row mask to matrix, mask=true will mask out, i.e. set to 0.
#[allow(dead_code)]
<<<<<<< HEAD
pub fn inplace_mask_rows(mask: &Vec<bool>, matrix: &mut Vec<Vec<I32F32>>) {
    let Some(first_row) = matrix.first() else {
=======
pub fn inplace_mask_rows(mask: &[bool], matrix: &mut [Vec<I32F32>]) {
    let rows = matrix.len();
    if rows == 0 {
>>>>>>> 0288a734
        return;
    };
    let cols = first_row.len();
    assert_eq!(mask.len(), matrix.len());
    let zero: I32F32 = I32F32::from_num(0);
    matrix.into_iter().zip(mask).for_each(|(row_elem, mask_row)| {
        if *mask_row {
            *row_elem = vec![zero; cols];
        }
    });
}

// Mask out the diagonal of the input matrix in-place.
#[allow(dead_code)]
<<<<<<< HEAD
pub fn inplace_mask_diag(matrix: &mut Vec<Vec<I32F32>>) {
    let Some(first_row) = matrix.first() else {
=======
pub fn inplace_mask_diag(matrix: &mut [Vec<I32F32>]) {
    if matrix.is_empty() {
>>>>>>> 0288a734
        return;
    };
    if first_row.is_empty() {
        return;
    }
    assert_eq!(matrix.len(), first_row.len());
    let zero: I32F32 = I32F32::from_num(0.0);
<<<<<<< HEAD
    matrix.into_iter().enumerate().for_each(|(idx, row)| {
        let Some(elem) = row.into_iter().nth(idx) else {
            // Should not happen since matrix is square
            return;
        };
        *elem = zero;
    });
=======
    #[allow(clippy::needless_range_loop)]
    for i in 0..matrix.len() {
        matrix[i][i] = zero;
    }
>>>>>>> 0288a734
}

// Return a new sparse matrix that replaces masked rows with an empty vector placeholder.
#[allow(dead_code)]
pub fn mask_rows_sparse(
    mask: &[bool],
    sparse_matrix: &[Vec<(u16, I32F32)>],
) -> Vec<Vec<(u16, I32F32)>> {
    assert_eq!(sparse_matrix.len(), mask.len());
    mask.into_iter().zip(sparse_matrix).map(|(mask_elem, sparse_row)| {
        if *mask_elem {
            vec![]
        } else {
            sparse_row.clone()
        }
    })
    .collect()
}

// Return a new sparse matrix with a masked out diagonal of input sparse matrix.
#[allow(dead_code)]
<<<<<<< HEAD
pub fn mask_diag_sparse(sparse_matrix: &Vec<Vec<(u16, I32F32)>>) -> Vec<Vec<(u16, I32F32)>> {
    sparse_matrix.into_iter().enumerate().map(|(i, sparse_row)| {
        sparse_row.into_iter().filter(|(j, _)| i != (*j as usize)).copied().collect()
    })
    .collect()
=======
pub fn mask_diag_sparse(sparse_matrix: &[Vec<(u16, I32F32)>]) -> Vec<Vec<(u16, I32F32)>> {
    let n: usize = sparse_matrix.len();
    let mut result: Vec<Vec<(u16, I32F32)>> = vec![vec![]; n];
    for (i, sparse_row) in sparse_matrix.iter().enumerate() {
        for (j, value) in sparse_row.iter() {
            if i != (*j as usize) {
                result[i].push((*j, *value));
            }
        }
    }
    result
>>>>>>> 0288a734
}

// Remove cells from sparse matrix where the mask function of two vectors is true.
#[allow(dead_code, clippy::indexing_slicing)]
pub fn vec_mask_sparse_matrix(
    sparse_matrix: &[Vec<(u16, I32F32)>],
    first_vector: &[u64],
    second_vector: &[u64],
    mask_fn: &dyn Fn(u64, u64) -> bool,
) -> Vec<Vec<(u16, I32F32)>> {
    let n: usize = sparse_matrix.len();
    let mut result: Vec<Vec<(u16, I32F32)>> = vec![vec![]; n];
    for (i, sparse_row) in sparse_matrix.iter().enumerate() {
        for (j, value) in sparse_row {
            if !mask_fn(first_vector[i], second_vector[*j as usize]) {
                result[i].push((*j, *value));
            }
        }
    }
    result
}

// Row-wise matrix-vector hadamard product.
#[allow(dead_code)]
<<<<<<< HEAD
pub fn row_hadamard(matrix: &Vec<Vec<I32F32>>, vector: &Vec<I32F32>) -> Vec<Vec<I32F32>> {
    let Some(first_row) = matrix.first() else {
=======
pub fn row_hadamard(matrix: &[Vec<I32F32>], vector: &[I32F32]) -> Vec<Vec<I32F32>> {
    if matrix.is_empty() {
>>>>>>> 0288a734
        return vec![vec![]];
    };
    if first_row.is_empty() {
        return vec![vec![]];
    }
    matrix.into_iter().zip(vector).map(|(row, vec_val)| {
        row.into_iter().map(|m_val| vec_val * m_val).collect()
    })
    .collect()
}

// Row-wise sparse matrix-vector hadamard product.
#[allow(dead_code)]
pub fn row_hadamard_sparse(
    sparse_matrix: &[Vec<(u16, I32F32)>],
    vector: &[I32F32],
) -> Vec<Vec<(u16, I32F32)>> {
<<<<<<< HEAD
    sparse_matrix.into_iter().zip(vector).map(|(sparse_row, vec_val)| {
        sparse_row.into_iter().map(|(j, value)| (*j, *value * *vec_val)).collect()
    })
    .collect()
=======
    let mut result: Vec<Vec<(u16, I32F32)>> = sparse_matrix.to_vec();
    for (i, sparse_row) in result.iter_mut().enumerate() {
        for (_j, value) in sparse_row.iter_mut() {
            *value *= vector[i];
        }
    }
    result
>>>>>>> 0288a734
}

// Row-wise matrix-vector product, column-wise sum: result_j = SUM(i) vector_i * matrix_ij.
#[allow(dead_code)]
<<<<<<< HEAD
pub fn matmul(matrix: &Vec<Vec<I32F32>>, vector: &Vec<I32F32>) -> Vec<I32F32> {
    let Some(first_row) = matrix.first() else {
=======
pub fn matmul(matrix: &[Vec<I32F32>], vector: &[I32F32]) -> Vec<I32F32> {
    if matrix.is_empty() {
>>>>>>> 0288a734
        return vec![];
    };
    let cols = first_row.len();
    if cols == 0 {
        return vec![];
    }
    assert!(matrix.len() == vector.len());
<<<<<<< HEAD
    matrix.into_iter().zip(vector).fold(vec![I32F32::from_num(0_f32); cols], |acc, (row, vec_val)| {
        row.into_iter().zip(acc).map(|(m_val, acc_val)| {
            acc_val + vec_val * m_val
        })
        .collect()
    })
=======
    let mut result: Vec<I32F32> = vec![I32F32::from_num(0.0); matrix[0].len()];
    #[allow(clippy::needless_range_loop)]
    for i in 0..matrix.len() {
        #[allow(clippy::needless_range_loop)]
        for j in 0..matrix[i].len() {
            // Compute ranks: r_j = SUM(i) w_ij * s_i
            // Compute trust scores: t_j = SUM(i) w_ij * s_i
            // result_j = SUM(i) vector_i * matrix_ij
            result[j] += vector[i] * matrix[i][j];
        }
    }
    result
>>>>>>> 0288a734
}

// Row-wise matrix-vector product, column-wise sum: result_j = SUM(i) vector_i * matrix_ij.
#[allow(dead_code)]
<<<<<<< HEAD
pub fn matmul_64(matrix: &Vec<Vec<I64F64>>, vector: &Vec<I64F64>) -> Vec<I64F64> {
    let Some(first_row) = matrix.first() else {
=======
pub fn matmul_64(matrix: &[Vec<I64F64>], vector: &[I64F64]) -> Vec<I64F64> {
    if matrix.is_empty() {
>>>>>>> 0288a734
        return vec![];
    };
    let cols = first_row.len();
    if cols == 0 {
        return vec![];
    }
    assert!(matrix.len() == vector.len());
<<<<<<< HEAD
    matrix.into_iter().zip(vector).fold(vec![I64F64::from_num(0.0); cols], |acc, (row, vec_val)| {
        row.into_iter().zip(acc).map(|(m_val, acc_val)| {
=======
    let mut result: Vec<I64F64> = vec![I64F64::from_num(0.0); matrix[0].len()];
    #[allow(clippy::needless_range_loop)]
    for i in 0..matrix.len() {
        #[allow(clippy::needless_range_loop)]
        for j in 0..matrix[i].len() {
>>>>>>> 0288a734
            // Compute ranks: r_j = SUM(i) w_ij * s_i
            // Compute trust scores: t_j = SUM(i) w_ij * s_i
            // result_j = SUM(i) vector_i * matrix_ij
            acc_val + vec_val * m_val
        })
        .collect()
    })
}

// Column-wise matrix-vector product, row-wise sum: result_i = SUM(j) vector_j * matrix_ij.
#[allow(dead_code)]
<<<<<<< HEAD
pub fn matmul_transpose(matrix: &Vec<Vec<I32F32>>, vector: &Vec<I32F32>) -> Vec<I32F32> {
    let Some(first_row) = matrix.first() else {
=======
pub fn matmul_transpose(matrix: &[Vec<I32F32>], vector: &[I32F32]) -> Vec<I32F32> {
    if matrix.is_empty() {
>>>>>>> 0288a734
        return vec![];
    };
    if first_row.is_empty() {
        return vec![];
    }
<<<<<<< HEAD
    assert!(first_row.len() == vector.len());
    matrix.into_iter().map(|row| {
        row.into_iter().zip(vector).fold(I32F32::from_num(0.0), |acc, (velem, melem)| {
=======
    assert!(matrix[0].len() == vector.len());
    let mut result: Vec<I32F32> = vec![I32F32::from_num(0.0); matrix.len()];
    #[allow(clippy::needless_range_loop)]
    for i in 0..matrix.len() {
        #[allow(clippy::needless_range_loop)]
        for j in 0..matrix[i].len() {
>>>>>>> 0288a734
            // Compute dividends: d_j = SUM(i) b_ji * inc_i
            // result_j = SUM(i) vector_i * matrix_ji
            // result_i = SUM(j) vector_j * matrix_ij
            acc + (velem * melem)
        })
    })
    .collect()
}

// Row-wise sparse_matrix-vector product, column-wise sum: result_j = SUM(i) vector_i * matrix_ij.
#[allow(dead_code, clippy::indexing_slicing)]
pub fn matmul_sparse(
    sparse_matrix: &[Vec<(u16, I32F32)>],
    vector: &[I32F32],
    columns: u16,
) -> Vec<I32F32> {
    let mut result: Vec<I32F32> = vec![I32F32::from_num(0.0); columns as usize];
    for (i, sparse_row) in sparse_matrix.iter().enumerate() {
        for (j, value) in sparse_row.iter() {
            // Compute ranks: r_j = SUM(i) w_ij * s_i
            // Compute trust scores: t_j = SUM(i) w_ij * s_i
            // result_j = SUM(i) vector_i * matrix_ij
            result[*j as usize] += vector[i] * value;
        }
    }
    result
}

// Column-wise sparse_matrix-vector product, row-wise sum: result_i = SUM(j) vector_j * matrix_ij.
#[allow(dead_code, clippy::indexing_slicing)]
pub fn matmul_transpose_sparse(
    sparse_matrix: &[Vec<(u16, I32F32)>],
    vector: &[I32F32],
) -> Vec<I32F32> {
    let mut result: Vec<I32F32> = vec![I32F32::from_num(0.0); sparse_matrix.len()];
    for (i, sparse_row) in sparse_matrix.iter().enumerate() {
        for (j, value) in sparse_row.iter() {
            // Compute dividends: d_j = SUM(i) b_ji * inc_i
            // result_j = SUM(i) vector_i * matrix_ji
            // result_i = SUM(j) vector_j * matrix_ij
            result[i] += vector[*j as usize] * value;
        }
    }
    result
}

// Set inplace matrix values above column threshold to threshold value.
#[allow(dead_code)]
<<<<<<< HEAD
pub fn inplace_col_clip(x: &mut Vec<Vec<I32F32>>, col_threshold: &Vec<I32F32>) {
    x.into_iter().for_each(|row| {
        row.into_iter().zip(col_threshold).for_each(|(value, threshold)| {
            *value = *threshold.min(value);
        });
    });
=======
pub fn inplace_col_clip(x: &mut [Vec<I32F32>], col_threshold: &[I32F32]) {
    #[allow(clippy::needless_range_loop)]
    for i in 0..x.len() {
        for j in 0..x[i].len() {
            if x[i][j] > col_threshold[j] {
                x[i][j] = col_threshold[j];
            }
        }
    }
>>>>>>> 0288a734
}

// Return sparse matrix with values above column threshold set to threshold value.
#[allow(dead_code, clippy::indexing_slicing)]
pub fn col_clip_sparse(
    sparse_matrix: &[Vec<(u16, I32F32)>],
    col_threshold: &[I32F32],
) -> Vec<Vec<(u16, I32F32)>> {
    let mut result: Vec<Vec<(u16, I32F32)>> = vec![vec![]; sparse_matrix.len()];
    for (i, sparse_row) in sparse_matrix.iter().enumerate() {
        for (j, value) in sparse_row.iter() {
            if col_threshold[*j as usize] < *value {
                if 0 < col_threshold[*j as usize] {
                    result[i].push((*j, col_threshold[*j as usize]));
                }
            } else {
                result[i].push((*j, *value));
            }
        }
    }
    result
}

// Set matrix values below threshold to lower, and equal-above to upper.
#[allow(dead_code)]
pub fn clip(
    x: &[Vec<I32F32>],
    threshold: I32F32,
    upper: I32F32,
    lower: I32F32,
) -> Vec<Vec<I32F32>> {
    x.into_iter().map(|row| {
        row.into_iter().map(|elem| {
            if *elem >= threshold {
                upper
            } else {
                lower
            }
        })
        .collect()
    })
    .collect()
}

// Set inplace matrix values below threshold to lower, and equal-above to upper.
#[allow(dead_code)]
<<<<<<< HEAD
pub fn inplace_clip(x: &mut Vec<Vec<I32F32>>, threshold: I32F32, upper: I32F32, lower: I32F32) {
    x.into_iter().for_each(|row| {
        row.into_iter().for_each(|elem| {
            *elem = if *elem >= threshold {
                upper
=======
pub fn inplace_clip(x: &mut [Vec<I32F32>], threshold: I32F32, upper: I32F32, lower: I32F32) {
    #[allow(clippy::needless_range_loop)]
    for i in 0..x.len() {
        for j in 0..x[i].len() {
            if x[i][j] >= threshold {
                x[i][j] = upper;
>>>>>>> 0288a734
            } else {
                lower
            };
        });
    });
}

// Set sparse matrix values below threshold to lower, and equal-above to upper.
// Does not add missing elements (0 value assumed) when lower!=0.
#[allow(dead_code)]
pub fn clip_sparse(
    sparse_matrix: &[Vec<(u16, I32F32)>],
    threshold: I32F32,
    upper: I32F32,
    lower: I32F32,
) -> Vec<Vec<(u16, I32F32)>> {
    sparse_matrix.into_iter().map(|row| {
        row.into_iter().map(|(j, value)| {
            if *value < threshold {
                (*j, lower)
            } else {
                (*j, upper)
            }
        })
        .collect()
    })
    .collect()
}

// Stake-weighted median score finding algorithm, based on a mid pivot binary search.
// Normally a random pivot is used, but to ensure full determinism the mid point is chosen instead.
// Assumes relatively random score order for efficiency, typically less than O(nlogn) complexity.
//
// # Args:
// 	* 'stake': ( &[I32F32] ):
//         - stake, assumed to be normalized.
//
// 	* 'score': ( &[I32F32] ):
//         - score for which median is sought, 0 <= score <= 1
//
// 	* 'partition_idx' ( &[usize] ):
// 		- indices as input partition
//
// 	* 'minority' ( I32F32 ):
// 		- minority_ratio = 1 - majority_ratio
//
// 	* 'partition_lo' ( I32F32 ):
// 		- lower edge of stake for partition, where partition is a segment [lo, hi] inside stake integral [0, 1].
//
// 	* 'partition_hi' ( I32F32 ):
// 		- higher edge of stake for partition, where partition is a segment [lo, hi] inside stake integral [0, 1].
//
// # Returns:
//     * 'median': ( I32F32 ):
//         - median via random pivot binary search.
//
#[allow(dead_code, clippy::indexing_slicing)]
pub fn weighted_median(
    stake: &[I32F32],
    score: &[I32F32],
    partition_idx: &[usize],
    minority: I32F32,
    partition_lo: I32F32,
    partition_hi: I32F32,
) -> I32F32 {
    let n = partition_idx.len();
    if n == 0 {
        return I32F32::from_num(0);
    }
    if n == 1 {
        return score[partition_idx[0]];
    }
    assert!(stake.len() == score.len());
    let mid_idx: usize = n / 2;
    let pivot: I32F32 = score[partition_idx[mid_idx]];
    let mut lo_stake: I32F32 = I32F32::from_num(0);
    let mut hi_stake: I32F32 = I32F32::from_num(0);
    let mut lower: Vec<usize> = vec![];
    let mut upper: Vec<usize> = vec![];
    for &idx in partition_idx {
        if score[idx] == pivot {
            continue;
        }
        if score[idx] < pivot {
            lo_stake += stake[idx];
            lower.push(idx);
        } else {
            hi_stake += stake[idx];
            upper.push(idx);
        }
    }
    if (partition_lo + lo_stake <= minority) && (minority < partition_hi - hi_stake) {
        return pivot;
    } else if (minority < partition_lo + lo_stake) && (!lower.is_empty()) {
        return weighted_median(
            stake,
            score,
            &lower,
            minority,
            partition_lo,
            partition_lo + lo_stake,
        );
    } else if (partition_hi - hi_stake <= minority) && (!upper.is_empty()) {
        return weighted_median(
            stake,
            score,
            &upper,
            minority,
            partition_hi - hi_stake,
            partition_hi,
        );
    }
    pivot
}

/// Column-wise weighted median, e.g. stake-weighted median scores per server (column) over all validators (rows).
#[allow(dead_code, clippy::indexing_slicing)]
pub fn weighted_median_col(
    stake: &[I32F32],
    score: &[Vec<I32F32>],
    majority: I32F32,
) -> Vec<I32F32> {
    let rows = stake.len();
    let columns = score[0].len();
    let zero: I32F32 = I32F32::from_num(0);
    let mut median: Vec<I32F32> = vec![zero; columns];

    #[allow(clippy::needless_range_loop)]
    for c in 0..columns {
        let mut use_stake: Vec<I32F32> = vec![];
        let mut use_score: Vec<I32F32> = vec![];
        for r in 0..rows {
            assert_eq!(columns, score[r].len());
            if stake[r] > zero {
                use_stake.push(stake[r]);
                use_score.push(score[r][c]);
            }
        }
        if !use_stake.is_empty() {
            inplace_normalize(&mut use_stake);
            let stake_sum: I32F32 = use_stake.iter().sum();
            let minority: I32F32 = stake_sum - majority;
            median[c] = weighted_median(
                &use_stake,
                &use_score,
                (0..use_stake.len()).collect::<Vec<_>>().as_slice(),
                minority,
                zero,
                stake_sum,
            );
        }
    }
    median
}

/// Column-wise weighted median, e.g. stake-weighted median scores per server (column) over all validators (rows).
#[allow(dead_code, clippy::indexing_slicing)]
pub fn weighted_median_col_sparse(
    stake: &[I32F32],
    score: &[Vec<(u16, I32F32)>],
    columns: u16,
    majority: I32F32,
) -> Vec<I32F32> {
    let rows = stake.len();
    let zero: I32F32 = I32F32::from_num(0);
    let mut use_stake: Vec<I32F32> = stake.iter().copied().filter(|&s| s > zero).collect();
    inplace_normalize(&mut use_stake);
    let stake_sum: I32F32 = use_stake.iter().sum();
    let stake_idx: Vec<usize> = (0..use_stake.len()).collect();
    let minority: I32F32 = stake_sum - majority;
    let mut use_score: Vec<Vec<I32F32>> = vec![vec![zero; use_stake.len()]; columns as usize];
    let mut median: Vec<I32F32> = vec![zero; columns as usize];
    let mut k: usize = 0;
    for r in 0..rows {
        if stake[r] <= zero {
            continue;
        }
        for (c, val) in score[r].iter() {
            use_score[*c as usize][k] = *val;
        }
        k += 1;
    }
    for c in 0..columns as usize {
        median[c] = weighted_median(
            &use_stake,
            &use_score[c],
            &stake_idx,
            minority,
            zero,
            stake_sum,
        );
    }
    median
}

// Element-wise product of two matrices.
#[allow(dead_code)]
pub fn hadamard(mat1: &[Vec<I32F32>], mat2: &[Vec<I32F32>]) -> Vec<Vec<I32F32>> {
    assert!(mat1.len() == mat2.len());
    let Some(first_row) = mat1.first() else {
        return vec![vec![]];
    };
    if first_row.is_empty() {
        return vec![vec![]];
    }
    mat1.iter().zip(mat2).map(|(row1, row2)| {
        assert!(row1.len() == row2.len());
        row1.iter().zip(row2).map(|(elem1, elem2)| elem1 * elem2).collect()
    })
    .collect()
}

// Element-wise product of two sparse matrices.
#[allow(dead_code, clippy::indexing_slicing)]
pub fn hadamard_sparse(
    mat1: &[Vec<(u16, I32F32)>],
    mat2: &[Vec<(u16, I32F32)>],
    columns: u16,
) -> Vec<Vec<(u16, I32F32)>> {
    assert!(mat1.len() == mat2.len());
    let rows = mat1.len();
    let zero: I32F32 = I32F32::from_num(0);
    let mut result: Vec<Vec<(u16, I32F32)>> = vec![vec![]; rows];
    for i in 0..rows {
        let mut row1: Vec<I32F32> = vec![zero; columns as usize];
        for (j, value) in mat1[i].iter() {
            row1[*j as usize] += value;
        }
        let mut row2: Vec<I32F32> = vec![zero; columns as usize];
        for (j, value) in mat2[i].iter() {
            row2[*j as usize] += value;
        }
        for j in 0..columns as usize {
            let prod: I32F32 = row1[j] * row2[j];
            if zero < prod {
                result[i].push((j as u16, prod))
            }
        }
    }
    result
}

// Return matrix exponential moving average: `alpha * a_ij + one_minus_alpha * b_ij`.
// `alpha` is the EMA coefficient, how much to add of the new observation, typically small,
// higher alpha discounts older observations faster.
#[allow(dead_code)]
<<<<<<< HEAD
pub fn mat_ema(new: &Vec<Vec<I32F32>>, old: &Vec<Vec<I32F32>>, alpha: I32F32) -> Vec<Vec<I32F32>> {
    let Some(first_row) = new.first() else {
        return vec![vec![]];
    };
    if first_row.is_empty() {
=======
pub fn mat_ema(new: &[Vec<I32F32>], old: &[Vec<I32F32>], alpha: I32F32) -> Vec<Vec<I32F32>> {
    if new.is_empty() {
        return vec![vec![]; 1];
    }
    if new[0].is_empty() {
>>>>>>> 0288a734
        return vec![vec![]; 1];
    }
    let one_minus_alpha: I32F32 = I32F32::from_num(1.0) - alpha;
    new.iter().zip(old).map(|(new_row, old_row)| {
        new_row.iter().zip(old_row).map(|(new_elem, old_elem)| {
            alpha * new_elem + one_minus_alpha * old_elem
        })
        .collect()
    })
    .collect()
}

// Return sparse matrix exponential moving average: `alpha * a_ij + one_minus_alpha * b_ij`.
// `alpha` is the EMA coefficient, how much to add of the new observation, typically small,
// higher alpha discounts older observations faster.
#[allow(dead_code, clippy::indexing_slicing)]
pub fn mat_ema_sparse(
    new: &[Vec<(u16, I32F32)>],
    old: &[Vec<(u16, I32F32)>],
    alpha: I32F32,
) -> Vec<Vec<(u16, I32F32)>> {
    assert!(new.len() == old.len());
    let n = new.len(); // assume square matrix, rows=cols
    let zero: I32F32 = I32F32::from_num(0.0);
    let one_minus_alpha: I32F32 = I32F32::from_num(1.0) - alpha;
    let mut result: Vec<Vec<(u16, I32F32)>> = vec![vec![]; n];
    for i in 0..new.len() {
        let mut row: Vec<I32F32> = vec![zero; n];
        for (j, value) in new[i].iter() {
            row[*j as usize] += alpha * value;
        }
        for (j, value) in old[i].iter() {
            row[*j as usize] += one_minus_alpha * value;
        }
        for (j, value) in row.iter().enumerate() {
            if *value > zero {
                result[i].push((j as u16, *value))
            }
        }
    }
    result
}

// Return sparse matrix only with elements >= threshold of an input sparse matrix.
#[allow(dead_code)]
<<<<<<< HEAD
pub fn sparse_threshold(w: &Vec<Vec<(u16, I32F32)>>, threshold: I32F32) -> Vec<Vec<(u16, I32F32)>> {
    w.into_iter().map(|row| {
        row.into_iter().filter(|(_, weight)| *weight >= threshold).copied().collect()
    })
    .collect()
=======
pub fn sparse_threshold(w: &[Vec<(u16, I32F32)>], threshold: I32F32) -> Vec<Vec<(u16, I32F32)>> {
    let mut sparse_threshold_result: Vec<Vec<(u16, I32F32)>> = vec![vec![]; w.len()];
    for (uid_i, weights_i) in w.iter().enumerate() {
        for (uid_j, weight_ij) in weights_i.iter() {
            if *weight_ij >= threshold {
                sparse_threshold_result[uid_i].push((*uid_j, *weight_ij));
            }
        }
    }
    sparse_threshold_result
>>>>>>> 0288a734
}

#[cfg(test)]
#[allow(clippy::indexing_slicing)]
mod tests {
    use crate::math::*;
    use rand::{seq::SliceRandom, thread_rng, Rng};
    use substrate_fixed::types::{I110F18, I96F32};

    fn assert_float_compare(a: I32F32, b: I32F32, epsilon: I32F32) {
        assert!(I32F32::abs(a - b) <= epsilon, "a({:?}) != b({:?})", a, b);
    }

    fn assert_float_compare_64(a: I64F64, b: I64F64, epsilon: I64F64) {
        assert!(I64F64::abs(a - b) <= epsilon, "a({:?}) != b({:?})", a, b);
    }

    fn assert_vec_compare(va: &[I32F32], vb: &[I32F32], epsilon: I32F32) {
        assert!(va.len() == vb.len());
        for i in 0..va.len() {
            assert_float_compare(va[i], vb[i], epsilon);
        }
    }

    fn assert_vec_compare_64(va: &[I64F64], vb: &[I64F64], epsilon: I64F64) {
        assert!(va.len() == vb.len());
        for i in 0..va.len() {
            assert_float_compare_64(va[i], vb[i], epsilon);
        }
    }

    fn assert_vec_compare_u16(va: &[u16], vb: &[u16]) {
        assert!(va.len() == vb.len());
        for i in 0..va.len() {
            assert_eq!(va[i], vb[i]);
        }
    }

    fn assert_mat_compare(ma: &[Vec<I32F32>], mb: &[Vec<I32F32>], epsilon: I32F32) {
        assert!(ma.len() == mb.len());
        for row in 0..ma.len() {
            assert!(ma[row].len() == mb[row].len());
            for col in 0..ma[row].len() {
                assert_float_compare(ma[row][col], mb[row][col], epsilon)
            }
        }
    }

    fn assert_sparse_mat_compare(
        ma: &[Vec<(u16, I32F32)>],
        mb: &[Vec<(u16, I32F32)>],
        epsilon: I32F32,
    ) {
        assert!(ma.len() == mb.len());
        for row in 0..ma.len() {
            assert!(ma[row].len() == mb[row].len());
            for j in 0..ma[row].len() {
                assert!(ma[row][j].0 == mb[row][j].0); // u16
                assert_float_compare(ma[row][j].1, mb[row][j].1, epsilon) // I32F32
            }
        }
    }

    fn vec_to_fixed(vector: &[f32]) -> Vec<I32F32> {
        vector.iter().map(|x| I32F32::from_num(*x)).collect()
    }

    #[test]
    fn test_vec_max_upscale_to_u16() {
        let vector: Vec<I32F32> = vec_to_fixed(&[]);
        let target: Vec<u16> = vec![];
        let result: Vec<u16> = vec_max_upscale_to_u16(&vector);
        assert_vec_compare_u16(&result, &target);
        let vector: Vec<I32F32> = vec_to_fixed(&[0.]);
        let target: Vec<u16> = vec![0];
        let result: Vec<u16> = vec_max_upscale_to_u16(&vector);
        assert_vec_compare_u16(&result, &target);
        let vector: Vec<I32F32> = vec_to_fixed(&[0., 0.]);
        let target: Vec<u16> = vec![0, 0];
        let result: Vec<u16> = vec_max_upscale_to_u16(&vector);
        assert_vec_compare_u16(&result, &target);
        let vector: Vec<I32F32> = vec_to_fixed(&[0., 1.]);
        let target: Vec<u16> = vec![0, 65535];
        let result: Vec<u16> = vec_max_upscale_to_u16(&vector);
        assert_vec_compare_u16(&result, &target);
        let vector: Vec<I32F32> = vec_to_fixed(&[0., 0.000000001]);
        let target: Vec<u16> = vec![0, 65535];
        let result: Vec<u16> = vec_max_upscale_to_u16(&vector);
        assert_vec_compare_u16(&result, &target);
        let vector: Vec<I32F32> = vec_to_fixed(&[0., 0.000016, 1.]);
        let target: Vec<u16> = vec![0, 1, 65535];
        let result: Vec<u16> = vec_max_upscale_to_u16(&vector);
        assert_vec_compare_u16(&result, &target);
        let vector: Vec<I32F32> = vec_to_fixed(&[0.000000001, 0.000000001]);
        let target: Vec<u16> = vec![65535, 65535];
        let result: Vec<u16> = vec_max_upscale_to_u16(&vector);
        assert_vec_compare_u16(&result, &target);
        let vector: Vec<I32F32> = vec_to_fixed(&[
            0.000001, 0.000006, 0.000007, 0.0001, 0.001, 0.01, 0.1, 0.2, 0.3, 0.4,
        ]);
        let target: Vec<u16> = vec![0, 1, 1, 16, 164, 1638, 16384, 32768, 49151, 65535];
        let result: Vec<u16> = vec_max_upscale_to_u16(&vector);
        assert_vec_compare_u16(&result, &target);
        let vector: Vec<I32F32> = vec![I32F32::from_num(16384)];
        let target: Vec<u16> = vec![65535];
        let result: Vec<u16> = vec_max_upscale_to_u16(&vector);
        assert_vec_compare_u16(&result, &target);
        let vector: Vec<I32F32> = vec![I32F32::from_num(32768)];
        let target: Vec<u16> = vec![65535];
        let result: Vec<u16> = vec_max_upscale_to_u16(&vector);
        assert_vec_compare_u16(&result, &target);
        let vector: Vec<I32F32> = vec![I32F32::from_num(32769)];
        let target: Vec<u16> = vec![65535];
        let result: Vec<u16> = vec_max_upscale_to_u16(&vector);
        assert_vec_compare_u16(&result, &target);
        let vector: Vec<I32F32> = vec![I32F32::from_num(65535)];
        let target: Vec<u16> = vec![65535];
        let result: Vec<u16> = vec_max_upscale_to_u16(&vector);
        assert_vec_compare_u16(&result, &target);
        let vector: Vec<I32F32> = vec![I32F32::max_value()];
        let target: Vec<u16> = vec![65535];
        let result: Vec<u16> = vec_max_upscale_to_u16(&vector);
        assert_vec_compare_u16(&result, &target);
        let vector: Vec<I32F32> = vec_to_fixed(&[0., 1., 65535.]);
        let target: Vec<u16> = vec![0, 1, 65535];
        let result: Vec<u16> = vec_max_upscale_to_u16(&vector);
        assert_vec_compare_u16(&result, &target);
        let vector: Vec<I32F32> = vec_to_fixed(&[0., 0.5, 1., 1.5, 2., 32768.]);
        let target: Vec<u16> = vec![0, 1, 2, 3, 4, 65535];
        let result: Vec<u16> = vec_max_upscale_to_u16(&vector);
        assert_vec_compare_u16(&result, &target);
        let vector: Vec<I32F32> = vec_to_fixed(&[0., 0.5, 1., 1.5, 2., 32768., 32769.]);
        let target: Vec<u16> = vec![0, 1, 2, 3, 4, 65533, 65535];
        let result: Vec<u16> = vec_max_upscale_to_u16(&vector);
        assert_vec_compare_u16(&result, &target);
        let vector: Vec<I32F32> = vec![
            I32F32::from_num(0),
            I32F32::from_num(1),
            I32F32::from_num(32768),
            I32F32::from_num(32769),
            I32F32::max_value(),
        ];
        let target: Vec<u16> = vec![0, 0, 1, 1, 65535];
        let result: Vec<u16> = vec_max_upscale_to_u16(&vector);
        assert_vec_compare_u16(&result, &target);
    }

    #[test]
    fn test_vec_u16_max_upscale_to_u16() {
        let vector: Vec<u16> = vec![];
        let result: Vec<u16> = vec_u16_max_upscale_to_u16(&vector);
        assert_vec_compare_u16(&result, &vector);
        let vector: Vec<u16> = vec![0];
        let result: Vec<u16> = vec_u16_max_upscale_to_u16(&vector);
        assert_vec_compare_u16(&result, &vector);
        let vector: Vec<u16> = vec![0, 0];
        let result: Vec<u16> = vec_u16_max_upscale_to_u16(&vector);
        assert_vec_compare_u16(&result, &vector);
        let vector: Vec<u16> = vec![1];
        let target: Vec<u16> = vec![65535];
        let result: Vec<u16> = vec_u16_max_upscale_to_u16(&vector);
        assert_vec_compare_u16(&result, &target);
        let vector: Vec<u16> = vec![0, 1];
        let target: Vec<u16> = vec![0, 65535];
        let result: Vec<u16> = vec_u16_max_upscale_to_u16(&vector);
        assert_vec_compare_u16(&result, &target);
        let vector: Vec<u16> = vec![65534];
        let target: Vec<u16> = vec![65535];
        let result: Vec<u16> = vec_u16_max_upscale_to_u16(&vector);
        assert_vec_compare_u16(&result, &target);
        let vector: Vec<u16> = vec![65535];
        let target: Vec<u16> = vec![65535];
        let result: Vec<u16> = vec_u16_max_upscale_to_u16(&vector);
        assert_vec_compare_u16(&result, &target);
        let vector: Vec<u16> = vec![65535, 65535];
        let target: Vec<u16> = vec![65535, 65535];
        let result: Vec<u16> = vec_u16_max_upscale_to_u16(&vector);
        assert_vec_compare_u16(&result, &target);
        let vector: Vec<u16> = vec![0, 1, 65534];
        let target: Vec<u16> = vec![0, 1, 65535];
        let result: Vec<u16> = vec_u16_max_upscale_to_u16(&vector);
        assert_vec_compare_u16(&result, &target);
        let vector: Vec<u16> = vec![0, 1, 2, 3, 4, 65533, 65535];
        let result: Vec<u16> = vec_u16_max_upscale_to_u16(&vector);
        assert_vec_compare_u16(&result, &vector);
    }

    #[test]
    fn test_check_vec_max_limited() {
        let vector: Vec<u16> = vec![];
        let max_limit: u16 = 0;
        assert!(check_vec_max_limited(&vector, max_limit));
        let vector: Vec<u16> = vec![];
        let max_limit: u16 = u16::MAX;
        assert!(check_vec_max_limited(&vector, max_limit));
        let vector: Vec<u16> = vec![u16::MAX];
        let max_limit: u16 = u16::MAX;
        assert!(check_vec_max_limited(&vector, max_limit));
        let vector: Vec<u16> = vec![u16::MAX];
        let max_limit: u16 = u16::MAX - 1;
        assert!(!check_vec_max_limited(&vector, max_limit));
        let vector: Vec<u16> = vec![u16::MAX];
        let max_limit: u16 = 0;
        assert!(!check_vec_max_limited(&vector, max_limit));
        let vector: Vec<u16> = vec![0];
        let max_limit: u16 = u16::MAX;
        assert!(check_vec_max_limited(&vector, max_limit));
        let vector: Vec<u16> = vec![0, u16::MAX];
        let max_limit: u16 = u16::MAX;
        assert!(check_vec_max_limited(&vector, max_limit));
        let vector: Vec<u16> = vec![0, u16::MAX, u16::MAX];
        let max_limit: u16 = u16::MAX / 2;
        assert!(!check_vec_max_limited(&vector, max_limit));
        let vector: Vec<u16> = vec![0, u16::MAX, u16::MAX];
        let max_limit: u16 = u16::MAX / 2 + 1;
        assert!(check_vec_max_limited(&vector, max_limit));
        let vector: Vec<u16> = vec![0, u16::MAX, u16::MAX, u16::MAX];
        let max_limit: u16 = u16::MAX / 3 - 1;
        assert!(!check_vec_max_limited(&vector, max_limit));
        let vector: Vec<u16> = vec![0, u16::MAX, u16::MAX, u16::MAX];
        let max_limit: u16 = u16::MAX / 3;
        assert!(check_vec_max_limited(&vector, max_limit));
    }

    #[test]
    fn test_math_fixed_overflow() {
        let max_32: I32F32 = I32F32::max_value();
        let max_u64: u64 = u64::MAX;
        let _prod_96: I96F32 = I96F32::from_num(max_32) * I96F32::from_num(max_u64);
        // let one: I96F32 = I96F32::from_num(1);
        // let prod_96: I96F32 = (I96F32::from_num(max_32) + one) * I96F32::from_num(max_u64); // overflows
        let _prod_110: I110F18 = I110F18::from_num(max_32) * I110F18::from_num(max_u64);

        let bonds_moving_average_val: u64 = 900_000_u64;
        let bonds_moving_average: I64F64 =
            I64F64::from_num(bonds_moving_average_val) / I64F64::from_num(1_000_000);
        let alpha: I32F32 = I32F32::from_num(1) - I32F32::from_num(bonds_moving_average);
        assert_eq!(I32F32::from_num(0.1), alpha);

        let bonds_moving_average: I64F64 = I64F64::from_num(max_32) / I64F64::from_num(max_32);
        let alpha: I32F32 = I32F32::from_num(1) - I32F32::from_num(bonds_moving_average);
        assert_eq!(I32F32::from_num(0), alpha);
    }

    #[test]
    fn test_math_u64_normalization() {
        let min: u64 = 1;
        let min32: u64 = 4_889_444; // 21_000_000_000_000_000 / 4_294_967_296
        let mid: u64 = 10_500_000_000_000_000;
        let max: u64 = 21_000_000_000_000_000;
        let min_64: I64F64 = I64F64::from_num(min);
        let min32_64: I64F64 = I64F64::from_num(min32);
        let mid_64: I64F64 = I64F64::from_num(mid);
        let max_64: I64F64 = I64F64::from_num(max);
        let max_sum: I64F64 = I64F64::from_num(max);
        let min_frac: I64F64 = min_64 / max_sum;
        assert_eq!(min_frac, I64F64::from_num(0.0000000000000000476));
        let min_frac_32: I32F32 = I32F32::from_num(min_frac);
        assert_eq!(min_frac_32, I32F32::from_num(0));
        let min32_frac: I64F64 = min32_64 / max_sum;
        assert_eq!(min32_frac, I64F64::from_num(0.00000000023283066664));
        let min32_frac_32: I32F32 = I32F32::from_num(min32_frac);
        assert_eq!(min32_frac_32, I32F32::from_num(0.0000000002));
        let half: I64F64 = mid_64 / max_sum;
        assert_eq!(half, I64F64::from_num(0.5));
        let half_32: I32F32 = I32F32::from_num(half);
        assert_eq!(half_32, I32F32::from_num(0.5));
        let one: I64F64 = max_64 / max_sum;
        assert_eq!(one, I64F64::from_num(1));
        let one_32: I32F32 = I32F32::from_num(one);
        assert_eq!(one_32, I32F32::from_num(1));
    }

    #[test]
    fn test_math_to_num() {
        let val: I32F32 = I32F32::from_num(u16::MAX);
        let res: u16 = val.to_num::<u16>();
        assert_eq!(res, u16::MAX);
        let vector: Vec<I32F32> = vec![val; 1000];
        let target: Vec<u16> = vec![u16::MAX; 1000];
        let output: Vec<u16> = vector.iter().map(|e: &I32F32| e.to_num::<u16>()).collect();
        assert_eq!(output, target);
        let output: Vec<u16> = vector
            .iter()
            .map(|e: &I32F32| (*e).to_num::<u16>())
            .collect();
        assert_eq!(output, target);
        let val: I32F32 = I32F32::max_value();
        let res: u64 = val.to_num::<u64>();
        let vector: Vec<I32F32> = vec![val; 1000];
        let target: Vec<u64> = vec![res; 1000];
        let output: Vec<u64> = vector.iter().map(|e: &I32F32| e.to_num::<u64>()).collect();
        assert_eq!(output, target);
        let output: Vec<u64> = vector
            .iter()
            .map(|e: &I32F32| (*e).to_num::<u64>())
            .collect();
        assert_eq!(output, target);
        let val: I32F32 = I32F32::from_num(0);
        let res: u64 = val.to_num::<u64>();
        let vector: Vec<I32F32> = vec![val; 1000];
        let target: Vec<u64> = vec![res; 1000];
        let output: Vec<u64> = vector.iter().map(|e: &I32F32| e.to_num::<u64>()).collect();
        assert_eq!(output, target);
        let output: Vec<u64> = vector
            .iter()
            .map(|e: &I32F32| (*e).to_num::<u64>())
            .collect();
        assert_eq!(output, target);
        let val: I96F32 = I96F32::from_num(u64::MAX);
        let res: u64 = val.to_num::<u64>();
        assert_eq!(res, u64::MAX);
        let vector: Vec<I96F32> = vec![val; 1000];
        let target: Vec<u64> = vec![u64::MAX; 1000];
        let output: Vec<u64> = vector.iter().map(|e: &I96F32| e.to_num::<u64>()).collect();
        assert_eq!(output, target);
        let output: Vec<u64> = vector
            .iter()
            .map(|e: &I96F32| (*e).to_num::<u64>())
            .collect();
        assert_eq!(output, target);
    }

    #[test]
    fn test_math_vec_to_fixed() {
        let vector: Vec<f32> = vec![0., 1., 2., 3.];
        let target: Vec<I32F32> = vec![
            I32F32::from_num(0.),
            I32F32::from_num(1.),
            I32F32::from_num(2.),
            I32F32::from_num(3.),
        ];
        let result = vec_to_fixed(&vector);
        assert_vec_compare(&result, &target, I32F32::from_num(0));
    }

    // Reshape vector to matrix with specified number of rows, cast to I32F32.
    fn vec_to_mat_fixed(vector: &[f32], rows: usize, transpose: bool) -> Vec<Vec<I32F32>> {
        assert!(
            vector.len() % rows == 0,
            "Vector of len {:?} cannot reshape to {rows} rows.",
            vector.len()
        );
        let cols: usize = vector.len() / rows;
        let mut mat: Vec<Vec<I32F32>> = vec![];
        if transpose {
            for col in 0..cols {
                let mut vals: Vec<I32F32> = vec![];
                for row in 0..rows {
                    vals.push(I32F32::from_num(vector[row * cols + col]));
                }
                mat.push(vals);
            }
        } else {
            for row in 0..rows {
                mat.push(
                    vector[row * cols..(row + 1) * cols]
                        .iter()
                        .map(|v| I32F32::from_num(*v))
                        .collect(),
                );
            }
        }
        mat
    }

    #[test]
    fn test_math_vec_to_mat_fixed() {
        let vector: Vec<f32> = vec![0., 1., 2., 0., 10., 100.];
        let target: Vec<Vec<I32F32>> = vec![
            vec![
                I32F32::from_num(0.),
                I32F32::from_num(1.),
                I32F32::from_num(2.),
            ],
            vec![
                I32F32::from_num(0.),
                I32F32::from_num(10.),
                I32F32::from_num(100.),
            ],
        ];
        let mat = vec_to_mat_fixed(&vector, 2, false);
        assert_mat_compare(&mat, &target, I32F32::from_num(0));
    }

    // Reshape vector to sparse matrix with specified number of input rows, cast f32 to I32F32.
    fn vec_to_sparse_mat_fixed(
        vector: &[f32],
        rows: usize,
        transpose: bool,
    ) -> Vec<Vec<(u16, I32F32)>> {
        assert!(
            vector.len() % rows == 0,
            "Vector of len {:?} cannot reshape to {rows} rows.",
            vector.len()
        );
        let cols: usize = vector.len() / rows;
        let mut mat: Vec<Vec<(u16, I32F32)>> = vec![];
        if transpose {
            for col in 0..cols {
                let mut row_vec: Vec<(u16, I32F32)> = vec![];
                for row in 0..rows {
                    if vector[row * cols + col] > 0. {
                        row_vec.push((row as u16, I32F32::from_num(vector[row * cols + col])));
                    }
                }
                mat.push(row_vec);
            }
        } else {
            for row in 0..rows {
                let mut row_vec: Vec<(u16, I32F32)> = vec![];
                for col in 0..cols {
                    if vector[row * cols + col] > 0. {
                        row_vec.push((col as u16, I32F32::from_num(vector[row * cols + col])));
                    }
                }
                mat.push(row_vec);
            }
        }
        mat
    }

    #[test]
    fn test_math_vec_to_sparse_mat_fixed() {
        let vector: Vec<f32> = vec![0., 1., 2., 0., 10., 100.];
        let target: Vec<Vec<(u16, I32F32)>> = vec![
            vec![(1_u16, I32F32::from_num(1.)), (2_u16, I32F32::from_num(2.))],
            vec![
                (1_u16, I32F32::from_num(10.)),
                (2_u16, I32F32::from_num(100.)),
            ],
        ];
        let mat = vec_to_sparse_mat_fixed(&vector, 2, false);
        assert_sparse_mat_compare(&mat, &target, I32F32::from_num(0));
        let vector: Vec<f32> = vec![0., 0.];
        let target: Vec<Vec<(u16, I32F32)>> = vec![vec![], vec![]];
        let mat = vec_to_sparse_mat_fixed(&vector, 2, false);
        assert_sparse_mat_compare(&mat, &target, I32F32::from_num(0));
        let vector: Vec<f32> = vec![0., 1., 2., 0., 10., 100.];
        let target: Vec<Vec<(u16, I32F32)>> = vec![
            vec![],
            vec![
                (0_u16, I32F32::from_num(1.)),
                (1_u16, I32F32::from_num(10.)),
            ],
            vec![
                (0_u16, I32F32::from_num(2.)),
                (1_u16, I32F32::from_num(100.)),
            ],
        ];
        let mat = vec_to_sparse_mat_fixed(&vector, 2, true);
        assert_sparse_mat_compare(&mat, &target, I32F32::from_num(0));
        let vector: Vec<f32> = vec![0., 0.];
        let target: Vec<Vec<(u16, I32F32)>> = vec![vec![]];
        let mat = vec_to_sparse_mat_fixed(&vector, 2, true);
        assert_sparse_mat_compare(&mat, &target, I32F32::from_num(0));
    }

    #[test]
    fn test_math_exp_safe() {
        let zero: I32F32 = I32F32::from_num(0);
        let one: I32F32 = I32F32::from_num(1);
        let target: I32F32 = exp(zero).unwrap();
        assert_eq!(exp_safe(zero), target);
        let target: I32F32 = exp(one).unwrap();
        assert_eq!(exp_safe(one), target);
        let min_input: I32F32 = I32F32::from_num(-20); // <= 1/exp(-20) = 485 165 195,4097903
        let max_input: I32F32 = I32F32::from_num(20); // <= exp(20) = 485 165 195,4097903
        let target: I32F32 = exp(min_input).unwrap();
        assert_eq!(exp_safe(min_input), target);
        assert_eq!(exp_safe(min_input - one), target);
        assert_eq!(exp_safe(I32F32::min_value()), target);
        let target: I32F32 = exp(max_input).unwrap();
        assert_eq!(exp_safe(max_input), target);
        assert_eq!(exp_safe(max_input + one), target);
        assert_eq!(exp_safe(I32F32::max_value()), target);
    }

    #[test]
    fn test_math_sigmoid_safe() {
        let trust: Vec<I32F32> = vec![
            I32F32::min_value(),
            I32F32::from_num(0),
            I32F32::from_num(0.4),
            I32F32::from_num(0.5),
            I32F32::from_num(0.6),
            I32F32::from_num(1),
            I32F32::max_value(),
        ];
        let consensus: Vec<I32F32> = trust
            .iter()
            .map(|t: &I32F32| sigmoid_safe(*t, I32F32::max_value(), I32F32::max_value()))
            .collect();
        let target: Vec<I32F32> = vec_to_fixed(&[
            0.0000000019,
            0.0000000019,
            0.0000000019,
            0.0000000019,
            0.0000000019,
            0.0000000019,
            0.5,
        ]);
        assert_eq!(&consensus, &target);
        let consensus: Vec<I32F32> = trust
            .iter()
            .map(|t: &I32F32| sigmoid_safe(*t, I32F32::min_value(), I32F32::min_value()))
            .collect();
        let target: Vec<I32F32> = vec_to_fixed(&[
            0.5,
            0.0000000019,
            0.0000000019,
            0.0000000019,
            0.0000000019,
            0.0000000019,
            0.0000000019,
        ]);
        assert_eq!(&consensus, &target);
        let consensus: Vec<I32F32> = trust
            .iter()
            .map(|t: &I32F32| sigmoid_safe(*t, I32F32::from_num(30), I32F32::from_num(0.5)))
            .collect();
        let target: Vec<f64> = vec![
            0.0000000019,
            0.0000003057,
            0.0474258729,
            0.5,
            0.952574127,
            0.9999996943,
            0.9999999981,
        ];
        let target: Vec<I32F32> = target.iter().map(|c: &f64| I32F32::from_num(*c)).collect();
        assert_eq!(&consensus, &target);
        let trust: Vec<I32F32> =
            vec_to_fixed(&[0., 0.1, 0.2, 0.3, 0.4, 0.5, 0.6, 0.7, 0.8, 0.9, 1.]);
        let consensus: Vec<I32F32> = trust
            .iter()
            .map(|t: &I32F32| sigmoid_safe(*t, I32F32::from_num(40), I32F32::from_num(0.5)))
            .collect();
        let target: Vec<f64> = vec![
            0.0000000019,
            0.0000001125,
            0.0000061442,
            0.0003353502,
            0.017986214,
            0.5,
            0.9820138067,
            0.9996646498,
            0.9999938558,
            0.9999998875,
            0.9999999981,
        ];
        let target: Vec<I32F32> = target.iter().map(|c: &f64| I32F32::from_num(*c)).collect();
        assert_eq!(&consensus, &target);
    }

    #[test]
    fn test_math_is_topk() {
        let vector: Vec<I32F32> = vec_to_fixed(&[]);
        let result = is_topk(&vector, 5);
        let target: Vec<bool> = vec![];
        assert_eq!(&result, &target);
        let vector: Vec<I32F32> = vec_to_fixed(&[0., 1., 2., 3., 4., 5., 6., 7., 8., 9.]);
        let result = is_topk(&vector, 0);
        let target: Vec<bool> = vec![
            false, false, false, false, false, false, false, false, false, false,
        ];
        assert_eq!(&result, &target);
        let result = is_topk(&vector, 5);
        let target: Vec<bool> = vec![
            false, false, false, false, false, true, true, true, true, true,
        ];
        assert_eq!(&result, &target);
        let result = is_topk(&vector, 10);
        let target: Vec<bool> = vec![true, true, true, true, true, true, true, true, true, true];
        assert_eq!(&result, &target);
        let result = is_topk(&vector, 100);
        assert_eq!(&result, &target);
        let vector: Vec<I32F32> = vec_to_fixed(&[9., 8., 7., 6., 5., 4., 3., 2., 1., 0.]);
        let result = is_topk(&vector, 5);
        let target: Vec<bool> = vec![
            true, true, true, true, true, false, false, false, false, false,
        ];
        assert_eq!(&result, &target);
        let vector: Vec<I32F32> = vec_to_fixed(&[9., 0., 8., 1., 7., 2., 6., 3., 5., 4.]);
        let result = is_topk(&vector, 5);
        let target: Vec<bool> = vec![
            true, false, true, false, true, false, true, false, true, false,
        ];
        assert_eq!(&result, &target);
        let vector: Vec<I32F32> = vec_to_fixed(&[0.9, 0., 0.8, 0.1, 0.7, 0.2, 0.6, 0.3, 0.5, 0.4]);
        let result = is_topk(&vector, 5);
        let target: Vec<bool> = vec![
            true, false, true, false, true, false, true, false, true, false,
        ];
        assert_eq!(&result, &target);
        let vector: Vec<I32F32> = vec_to_fixed(&[0., 1., 2., 3., 4., 5., 5., 5., 5., 6.]);
        let result = is_topk(&vector, 5);
        let target: Vec<bool> = vec![
            false, false, false, false, false, true, true, true, true, true,
        ];
        assert_eq!(&result, &target);
    }

    #[test]
    fn test_math_sum() {
        assert!(sum(&[]) == I32F32::from_num(0));
        assert!(
            sum(&[
                I32F32::from_num(1.0),
                I32F32::from_num(10.0),
                I32F32::from_num(30.0)
            ]) == I32F32::from_num(41)
        );
        assert!(
            sum(&[
                I32F32::from_num(-1.0),
                I32F32::from_num(10.0),
                I32F32::from_num(30.0)
            ]) == I32F32::from_num(39)
        );
    }

    #[test]
    fn test_math_normalize() {
        let epsilon: I32F32 = I32F32::from_num(0.0001);
        let x: Vec<I32F32> = vec![];
        let y: Vec<I32F32> = normalize(&x);
        assert_vec_compare(&x, &y, epsilon);
        let x: Vec<I32F32> = vec![
            I32F32::from_num(1.0),
            I32F32::from_num(10.0),
            I32F32::from_num(30.0),
        ];
        let y: Vec<I32F32> = normalize(&x);
        assert_vec_compare(
            &y,
            &[
                I32F32::from_num(0.0243902437),
                I32F32::from_num(0.243902439),
                I32F32::from_num(0.7317073171),
            ],
            epsilon,
        );
        assert_float_compare(sum(&y), I32F32::from_num(1.0), epsilon);
        let x: Vec<I32F32> = vec![
            I32F32::from_num(-1.0),
            I32F32::from_num(10.0),
            I32F32::from_num(30.0),
        ];
        let y: Vec<I32F32> = normalize(&x);
        assert_vec_compare(
            &y,
            &[
                I32F32::from_num(-0.0256410255),
                I32F32::from_num(0.2564102563),
                I32F32::from_num(0.769230769),
            ],
            epsilon,
        );
        assert_float_compare(sum(&y), I32F32::from_num(1.0), epsilon);
    }

    #[test]
    fn test_math_inplace_normalize() {
        let epsilon: I32F32 = I32F32::from_num(0.0001);
        let mut x1: Vec<I32F32> = vec![
            I32F32::from_num(1.0),
            I32F32::from_num(10.0),
            I32F32::from_num(30.0),
        ];
        inplace_normalize(&mut x1);
        assert_vec_compare(
            &x1,
            &[
                I32F32::from_num(0.0243902437),
                I32F32::from_num(0.243902439),
                I32F32::from_num(0.7317073171),
            ],
            epsilon,
        );
        let mut x2: Vec<I32F32> = vec![
            I32F32::from_num(-1.0),
            I32F32::from_num(10.0),
            I32F32::from_num(30.0),
        ];
        inplace_normalize(&mut x2);
        assert_vec_compare(
            &x2,
            &[
                I32F32::from_num(-0.0256410255),
                I32F32::from_num(0.2564102563),
                I32F32::from_num(0.769230769),
            ],
            epsilon,
        );
    }

    #[test]
    fn test_math_inplace_normalize_64() {
        let epsilon: I64F64 = I64F64::from_num(0.0001);
        let mut x1: Vec<I64F64> = vec![
            I64F64::from_num(1.0),
            I64F64::from_num(10.0),
            I64F64::from_num(30.0),
        ];
        inplace_normalize_64(&mut x1);
        assert_vec_compare_64(
            &x1,
            &[
                I64F64::from_num(0.0243902437),
                I64F64::from_num(0.243902439),
                I64F64::from_num(0.7317073171),
            ],
            epsilon,
        );
        let mut x2: Vec<I64F64> = vec![
            I64F64::from_num(-1.0),
            I64F64::from_num(10.0),
            I64F64::from_num(30.0),
        ];
        inplace_normalize_64(&mut x2);
        assert_vec_compare_64(
            &x2,
            &[
                I64F64::from_num(-0.0256410255),
                I64F64::from_num(0.2564102563),
                I64F64::from_num(0.769230769),
            ],
            epsilon,
        );
    }

    #[test]
    fn test_math_vecdiv() {
        let x: Vec<I32F32> = vec_to_fixed(&[]);
        let y: Vec<I32F32> = vec_to_fixed(&[]);
        let result: Vec<I32F32> = vec_to_fixed(&[]);
        assert_eq!(result, vecdiv(&x, &y));

        let x: Vec<I32F32> = vec_to_fixed(&[0., 1., 0., 1.]);
        let y: Vec<I32F32> = vec_to_fixed(&[0., 1., 1., 0.]);
        let result: Vec<I32F32> = vec_to_fixed(&[0., 1., 0., 0.]);
        assert_eq!(result, vecdiv(&x, &y));

        let x: Vec<I32F32> = vec_to_fixed(&[1., 1., 10.]);
        let y: Vec<I32F32> = vec_to_fixed(&[2., 3., 2.]);
        let result: Vec<I32F32> = vec![fixed(1.) / fixed(2.), fixed(1.) / fixed(3.), fixed(5.)];
        assert_eq!(result, vecdiv(&x, &y));
    }

    #[test]
    fn test_math_inplace_row_normalize() {
        let epsilon: I32F32 = I32F32::from_num(0.0001);
        let vector: Vec<f32> = vec![
            0., 1., 2., 3., 4., 0., 10., 100., 1000., 10000., 0., 0., 0., 0., 0., 1., 1., 1., 1.,
            1.,
        ];
        let mut mat = vec_to_mat_fixed(&vector, 4, false);
        inplace_row_normalize(&mut mat);
        let target: Vec<f32> = vec![
            0., 0.1, 0.2, 0.3, 0.4, 0., 0.0009, 0.009, 0.09, 0.9, 0., 0., 0., 0., 0., 0.2, 0.2,
            0.2, 0.2, 0.2,
        ];
        assert_mat_compare(&mat, &vec_to_mat_fixed(&target, 4, false), epsilon);
    }

    #[test]
    fn test_math_inplace_row_normalize_sparse() {
        let epsilon: I32F32 = I32F32::from_num(0.0001);
        let vector: Vec<f32> = vec![
            0., 1., 0., 2., 0., 3., 4., 0., 1., 0., 2., 0., 3., 0., 1., 0., 0., 2., 0., 3., 4., 0.,
            10., 0., 100., 1000., 0., 10000., 0., 0., 0., 0., 0., 0., 0., 1., 1., 1., 1., 1., 1.,
            1.,
        ];
        let mut mat = vec_to_sparse_mat_fixed(&vector, 6, false);
        inplace_row_normalize_sparse(&mut mat);
        let target: Vec<f32> = vec![
            0., 0.1, 0., 0.2, 0., 0.3, 0.4, 0., 0.166666, 0., 0.333333, 0., 0.5, 0., 0.1, 0., 0.,
            0.2, 0., 0.3, 0.4, 0., 0.0009, 0., 0.009, 0.09, 0., 0.9, 0., 0., 0., 0., 0., 0., 0.,
            0.142857, 0.142857, 0.142857, 0.142857, 0.142857, 0.142857, 0.142857,
        ];
        assert_sparse_mat_compare(&mat, &vec_to_sparse_mat_fixed(&target, 6, false), epsilon);
        let vector: Vec<f32> = vec![0., 0., 0., 0., 0., 0., 0., 0., 0., 0., 0., 0.];
        let target: Vec<f32> = vec![0., 0., 0., 0., 0., 0., 0., 0., 0., 0., 0., 0.];
        let mut mat = vec_to_sparse_mat_fixed(&vector, 3, false);
        inplace_row_normalize_sparse(&mut mat);
        assert_sparse_mat_compare(
            &mat,
            &vec_to_sparse_mat_fixed(&target, 3, false),
            I32F32::from_num(0),
        );
    }

    #[test]
    fn test_math_inplace_col_normalize() {
        let epsilon: I32F32 = I32F32::from_num(0.0001);
        let vector: Vec<f32> = vec![
            0., 1., 2., 3., 4., 0., 10., 100., 1000., 10000., 0., 0., 0., 0., 0., 1., 1., 1., 1.,
            1.,
        ];
        let mut mat = vec_to_mat_fixed(&vector, 4, true);
        inplace_col_normalize(&mut mat);
        let target: Vec<f32> = vec![
            0., 0.1, 0.2, 0.3, 0.4, 0., 0.0009, 0.009, 0.09, 0.9, 0., 0., 0., 0., 0., 0.2, 0.2,
            0.2, 0.2, 0.2,
        ];
        assert_mat_compare(&mat, &vec_to_mat_fixed(&target, 4, true), epsilon);
    }

    #[test]
    fn test_math_inplace_col_normalize_sparse() {
        let epsilon: I32F32 = I32F32::from_num(0.0001);
        let vector: Vec<f32> = vec![
            0., 1., 0., 2., 0., 3., 4., 0., 1., 0., 2., 0., 3., 0., 1., 0., 0., 2., 0., 3., 4., 0.,
            10., 0., 100., 1000., 0., 10000., 0., 0., 0., 0., 0., 0., 0., 1., 1., 1., 1., 1., 1.,
            1.,
        ];
        let mut mat = vec_to_sparse_mat_fixed(&vector, 6, true);
        inplace_col_normalize_sparse(&mut mat, 6);
        let target: Vec<f32> = vec![
            0., 0.1, 0., 0.2, 0., 0.3, 0.4, 0., 0.166666, 0., 0.333333, 0., 0.5, 0., 0.1, 0., 0.,
            0.2, 0., 0.3, 0.4, 0., 0.0009, 0., 0.009, 0.09, 0., 0.9, 0., 0., 0., 0., 0., 0., 0.,
            0.142857, 0.142857, 0.142857, 0.142857, 0.142857, 0.142857, 0.142857,
        ];
        assert_sparse_mat_compare(&mat, &vec_to_sparse_mat_fixed(&target, 6, true), epsilon);
        let vector: Vec<f32> = vec![0., 0., 0., 0., 0., 0., 0., 0., 0., 0., 0., 0.];
        let target: Vec<f32> = vec![0., 0., 0., 0., 0., 0., 0., 0., 0., 0., 0., 0.];
        let mut mat = vec_to_sparse_mat_fixed(&vector, 3, false);
        inplace_col_normalize_sparse(&mut mat, 6);
        assert_sparse_mat_compare(
            &mat,
            &vec_to_sparse_mat_fixed(&target, 3, false),
            I32F32::from_num(0),
        );
        let mut mat: Vec<Vec<(u16, I32F32)>> = vec![];
        let target: Vec<Vec<(u16, I32F32)>> = vec![];
        inplace_col_normalize_sparse(&mut mat, 0);
        assert_sparse_mat_compare(&mat, &target, epsilon);
    }

    #[test]
    fn test_math_inplace_col_max_upscale() {
        let mut mat: Vec<Vec<I32F32>> = vec![vec![]];
        let target: Vec<Vec<I32F32>> = vec![vec![]];
        inplace_col_max_upscale(&mut mat);
        assert_eq!(&mat, &target);
        let mut mat: Vec<Vec<I32F32>> = vec![vec![I32F32::from_num(0)]];
        let target: Vec<Vec<I32F32>> = vec![vec![I32F32::from_num(0)]];
        inplace_col_max_upscale(&mut mat);
        assert_eq!(&mat, &target);
        let epsilon: I32F32 = I32F32::from_num(0.0001);
        let vector: Vec<f32> = vec![
            0., 1., 2., 3., 4., 0., 10., 100., 1000., 10000., 0., 0., 0., 0., 0., 1., 1., 1., 1.,
            1.,
        ];
        let mut mat: Vec<Vec<I32F32>> = vec_to_mat_fixed(&vector, 4, true);
        inplace_col_max_upscale(&mut mat);
        let target: Vec<f32> = vec![
            0., 0.25, 0.5, 0.75, 1., 0., 0.001, 0.01, 0.1, 1., 0., 0., 0., 0., 0., 1., 1., 1., 1.,
            1.,
        ];
        assert_mat_compare(&mat, &vec_to_mat_fixed(&target, 4, true), epsilon);
    }

    #[test]
    fn test_math_inplace_col_max_upscale_sparse() {
        let mut mat: Vec<Vec<(u16, I32F32)>> = vec![vec![]];
        let target: Vec<Vec<(u16, I32F32)>> = vec![vec![]];
        inplace_col_max_upscale_sparse(&mut mat, 0);
        assert_eq!(&mat, &target);
        let mut mat: Vec<Vec<(u16, I32F32)>> = vec![vec![(0, I32F32::from_num(0))]];
        let target: Vec<Vec<(u16, I32F32)>> = vec![vec![(0, I32F32::from_num(0))]];
        inplace_col_max_upscale_sparse(&mut mat, 1);
        assert_eq!(&mat, &target);
        let epsilon: I32F32 = I32F32::from_num(0.0001);
        let vector: Vec<f32> = vec![
            0., 1., 0., 2., 0., 3., 4., 0., 1., 0., 2., 0., 3., 0., 1., 0., 0., 2., 0., 3., 4., 0.,
            10., 0., 100., 1000., 0., 10000., 0., 0., 0., 0., 0., 0., 0., 1., 1., 1., 1., 1., 1.,
            1.,
        ];
        let mut mat = vec_to_sparse_mat_fixed(&vector, 6, true);
        inplace_col_max_upscale_sparse(&mut mat, 6);
        let target: Vec<f32> = vec![
            0., 0.25, 0., 0.5, 0., 0.75, 1., 0., 0.333333, 0., 0.666666, 0., 1., 0., 0.25, 0., 0.,
            0.5, 0., 0.75, 1., 0., 0.001, 0., 0.01, 0.1, 0., 1., 0., 0., 0., 0., 0., 0., 0., 1.,
            1., 1., 1., 1., 1., 1.,
        ];
        assert_sparse_mat_compare(&mat, &vec_to_sparse_mat_fixed(&target, 6, true), epsilon);
        let vector: Vec<f32> = vec![0., 0., 0., 0., 0., 0., 0., 0., 0., 0., 0., 0.];
        let target: Vec<f32> = vec![0., 0., 0., 0., 0., 0., 0., 0., 0., 0., 0., 0.];
        let mut mat = vec_to_sparse_mat_fixed(&vector, 3, false);
        inplace_col_max_upscale_sparse(&mut mat, 6);
        assert_sparse_mat_compare(
            &mat,
            &vec_to_sparse_mat_fixed(&target, 3, false),
            I32F32::from_num(0),
        );
        let mut mat: Vec<Vec<(u16, I32F32)>> = vec![];
        let target: Vec<Vec<(u16, I32F32)>> = vec![];
        inplace_col_max_upscale_sparse(&mut mat, 0);
        assert_sparse_mat_compare(&mat, &target, epsilon);
    }

    #[test]
    fn test_math_inplace_mask_vector() {
        let mask: Vec<bool> = vec![false, false, false];
        let mut vector: Vec<I32F32> = vec_to_fixed(&[0., 1., 2.]);
        let target: Vec<I32F32> = vec_to_fixed(&[0., 1., 2.]);
        inplace_mask_vector(&mask, &mut vector);
        assert_vec_compare(&vector, &target, I32F32::from_num(0));
        let mask: Vec<bool> = vec![false, true, false];
        let mut vector: Vec<I32F32> = vec_to_fixed(&[0., 1., 2.]);
        let target: Vec<I32F32> = vec_to_fixed(&[0., 0., 2.]);
        inplace_mask_vector(&mask, &mut vector);
        assert_vec_compare(&vector, &target, I32F32::from_num(0));
        let mask: Vec<bool> = vec![true, true, true];
        let mut vector: Vec<I32F32> = vec_to_fixed(&[0., 1., 2.]);
        let target: Vec<I32F32> = vec_to_fixed(&[0., 0., 0.]);
        inplace_mask_vector(&mask, &mut vector);
        assert_vec_compare(&vector, &target, I32F32::from_num(0));
    }

    #[test]
    fn test_math_inplace_mask_matrix() {
        let mask: Vec<Vec<bool>> = vec![
            vec![false, false, false],
            vec![false, false, false],
            vec![false, false, false],
        ];
        let vector: Vec<f32> = vec![0., 1., 2., 3., 4., 5., 6., 7., 8.];
        let mut mat = vec_to_mat_fixed(&vector, 3, false);
        inplace_mask_matrix(&mask, &mut mat);
        assert_mat_compare(
            &mat,
            &vec_to_mat_fixed(&vector, 3, false),
            I32F32::from_num(0),
        );
        let mask: Vec<Vec<bool>> = vec![
            vec![true, false, false],
            vec![false, true, false],
            vec![false, false, true],
        ];
        let target: Vec<f32> = vec![0., 1., 2., 3., 0., 5., 6., 7., 0.];
        let mut mat = vec_to_mat_fixed(&vector, 3, false);
        inplace_mask_matrix(&mask, &mut mat);
        assert_mat_compare(
            &mat,
            &vec_to_mat_fixed(&target, 3, false),
            I32F32::from_num(0),
        );
        let mask: Vec<Vec<bool>> = vec![
            vec![true, true, true],
            vec![true, true, true],
            vec![true, true, true],
        ];
        let target: Vec<f32> = vec![0., 0., 0., 0., 0., 0., 0., 0., 0.];
        let mut mat = vec_to_mat_fixed(&vector, 3, false);
        inplace_mask_matrix(&mask, &mut mat);
        assert_mat_compare(
            &mat,
            &vec_to_mat_fixed(&target, 3, false),
            I32F32::from_num(0),
        );
    }

    #[test]
    fn test_math_inplace_mask_rows() {
        let input: Vec<f32> = vec![1., 2., 3., 4., 5., 6., 7., 8., 9.];
        let mask: Vec<bool> = vec![false, false, false];
        let target: Vec<f32> = vec![1., 2., 3., 4., 5., 6., 7., 8., 9.];
        let mut mat = vec_to_mat_fixed(&input, 3, false);
        inplace_mask_rows(&mask, &mut mat);
        assert_mat_compare(
            &mat,
            &vec_to_mat_fixed(&target, 3, false),
            I32F32::from_num(0),
        );
        let mask: Vec<bool> = vec![true, true, true];
        let target: Vec<f32> = vec![0., 0., 0., 0., 0., 0., 0., 0., 0.];
        let mut mat = vec_to_mat_fixed(&input, 3, false);
        inplace_mask_rows(&mask, &mut mat);
        assert_mat_compare(
            &mat,
            &vec_to_mat_fixed(&target, 3, false),
            I32F32::from_num(0),
        );
        let mask: Vec<bool> = vec![true, false, true];
        let target: Vec<f32> = vec![0., 0., 0., 4., 5., 6., 0., 0., 0.];
        let mut mat = vec_to_mat_fixed(&input, 3, false);
        inplace_mask_rows(&mask, &mut mat);
        assert_mat_compare(
            &mat,
            &vec_to_mat_fixed(&target, 3, false),
            I32F32::from_num(0),
        );
        let input: Vec<f32> = vec![0., 0., 0., 0., 0., 0., 0., 0., 0.];
        let mut mat = vec_to_mat_fixed(&input, 3, false);
        let mask: Vec<bool> = vec![false, false, false];
        let target: Vec<f32> = vec![0., 0., 0., 0., 0., 0., 0., 0., 0.];
        inplace_mask_rows(&mask, &mut mat);
        assert_mat_compare(
            &mat,
            &vec_to_mat_fixed(&target, 3, false),
            I32F32::from_num(0),
        );
    }

    #[test]
    fn test_math_inplace_mask_diag() {
        let vector: Vec<f32> = vec![1., 2., 3., 4., 5., 6., 7., 8., 9.];
        let target: Vec<f32> = vec![0., 2., 3., 4., 0., 6., 7., 8., 0.];
        let mut mat = vec_to_mat_fixed(&vector, 3, false);
        inplace_mask_diag(&mut mat);
        assert_mat_compare(
            &mat,
            &vec_to_mat_fixed(&target, 3, false),
            I32F32::from_num(0),
        );
    }

    #[test]
    fn test_math_mask_rows_sparse() {
        let input: Vec<f32> = vec![1., 2., 3., 4., 5., 6., 7., 8., 9.];
        let mat = vec_to_sparse_mat_fixed(&input, 3, false);
        let mask: Vec<bool> = vec![false, false, false];
        let target: Vec<f32> = vec![1., 2., 3., 4., 5., 6., 7., 8., 9.];
        let result = mask_rows_sparse(&mask, &mat);
        assert_sparse_mat_compare(
            &result,
            &vec_to_sparse_mat_fixed(&target, 3, false),
            I32F32::from_num(0),
        );
        let mask: Vec<bool> = vec![true, true, true];
        let target: Vec<f32> = vec![0., 0., 0., 0., 0., 0., 0., 0., 0.];
        let result = mask_rows_sparse(&mask, &mat);
        assert_sparse_mat_compare(
            &result,
            &vec_to_sparse_mat_fixed(&target, 3, false),
            I32F32::from_num(0),
        );
        let mask: Vec<bool> = vec![true, false, true];
        let target: Vec<f32> = vec![0., 0., 0., 4., 5., 6., 0., 0., 0.];
        let result = mask_rows_sparse(&mask, &mat);
        assert_sparse_mat_compare(
            &result,
            &vec_to_sparse_mat_fixed(&target, 3, false),
            I32F32::from_num(0),
        );
        let input: Vec<f32> = vec![0., 0., 0., 0., 0., 0., 0., 0., 0.];
        let mat = vec_to_sparse_mat_fixed(&input, 3, false);
        let mask: Vec<bool> = vec![false, false, false];
        let target: Vec<f32> = vec![0., 0., 0., 0., 0., 0., 0., 0., 0.];
        let result = mask_rows_sparse(&mask, &mat);
        assert_sparse_mat_compare(
            &result,
            &vec_to_sparse_mat_fixed(&target, 3, false),
            I32F32::from_num(0),
        );
    }

    #[test]
    fn test_math_mask_diag_sparse() {
        let vector: Vec<f32> = vec![1., 2., 3., 4., 5., 6., 7., 8., 9.];
        let target: Vec<f32> = vec![0., 2., 3., 4., 0., 6., 7., 8., 0.];
        let mat = vec_to_sparse_mat_fixed(&vector, 3, false);
        let result = mask_diag_sparse(&mat);
        assert_sparse_mat_compare(
            &result,
            &vec_to_sparse_mat_fixed(&target, 3, false),
            I32F32::from_num(0),
        );
        let vector: Vec<f32> = vec![1., 0., 0., 0., 5., 0., 0., 0., 9.];
        let target: Vec<f32> = vec![0., 0., 0., 0., 0., 0., 0., 0., 0.];
        let mat = vec_to_sparse_mat_fixed(&vector, 3, false);
        let result = mask_diag_sparse(&mat);
        assert_sparse_mat_compare(
            &result,
            &vec_to_sparse_mat_fixed(&target, 3, false),
            I32F32::from_num(0),
        );
        let vector: Vec<f32> = vec![0., 0., 0., 0., 0., 0., 0., 0., 0.];
        let target: Vec<f32> = vec![0., 0., 0., 0., 0., 0., 0., 0., 0.];
        let mat = vec_to_sparse_mat_fixed(&vector, 3, false);
        let result = mask_diag_sparse(&mat);
        assert_sparse_mat_compare(
            &result,
            &vec_to_sparse_mat_fixed(&target, 3, false),
            I32F32::from_num(0),
        );
    }

    #[test]
    fn test_math_vec_mask_sparse_matrix() {
        let vector: Vec<f32> = vec![1., 2., 3., 4., 5., 6., 7., 8., 9.];
        let target: Vec<f32> = vec![0., 2., 3., 4., 0., 6., 7., 8., 0.];
        let mat = vec_to_sparse_mat_fixed(&vector, 3, false);
        let first_vector: Vec<u64> = vec![1, 2, 3];
        let second_vector: Vec<u64> = vec![1, 2, 3];
        let result = vec_mask_sparse_matrix(&mat, &first_vector, &second_vector, &|a, b| a == b);
        assert_sparse_mat_compare(
            &result,
            &vec_to_sparse_mat_fixed(&target, 3, false),
            I32F32::from_num(0),
        );
        let target: Vec<f32> = vec![1., 0., 0., 4., 5., 0., 7., 8., 9.];
        let mat = vec_to_sparse_mat_fixed(&vector, 3, false);
        let first_vector: Vec<u64> = vec![1, 2, 3];
        let second_vector: Vec<u64> = vec![1, 2, 3];
        let result = vec_mask_sparse_matrix(&mat, &first_vector, &second_vector, &|a, b| a < b);
        assert_sparse_mat_compare(
            &result,
            &vec_to_sparse_mat_fixed(&target, 3, false),
            I32F32::from_num(0),
        );
        let vector: Vec<f32> = vec![0., 0., 0., 0., 0., 0., 0., 0., 0.];
        let target: Vec<f32> = vec![0., 0., 0., 0., 0., 0., 0., 0., 0.];
        let mat = vec_to_sparse_mat_fixed(&vector, 3, false);
        let first_vector: Vec<u64> = vec![1, 2, 3];
        let second_vector: Vec<u64> = vec![1, 2, 3];
        let result = vec_mask_sparse_matrix(&mat, &first_vector, &second_vector, &|a, b| a == b);
        assert_sparse_mat_compare(
            &result,
            &vec_to_sparse_mat_fixed(&target, 3, false),
            I32F32::from_num(0),
        );
    }

    #[test]
    fn test_math_row_hadamard() {
        let vector: Vec<I32F32> = vec_to_fixed(&[1., 2., 3., 4.]);
        let matrix: Vec<f32> = vec![1., 2., 3., 4., 5., 6., 7., 8., 9., 10., 11., 12.];
        let matrix = vec_to_mat_fixed(&matrix, 4, false);
        let result = row_hadamard(&matrix, &vector);
        let target: Vec<f32> = vec![1., 2., 3., 8., 10., 12., 21., 24., 27., 40., 44., 48.];
        let target = vec_to_mat_fixed(&target, 4, false);
        assert_mat_compare(&result, &target, I32F32::from_num(0));
    }

    #[test]
    fn test_math_row_hadamard_sparse() {
        let vector: Vec<I32F32> = vec_to_fixed(&[1., 2., 3., 4.]);
        let matrix: Vec<f32> = vec![1., 2., 3., 4., 5., 6., 7., 8., 9., 10., 11., 12.];
        let matrix = vec_to_sparse_mat_fixed(&matrix, 4, false);
        let result = row_hadamard_sparse(&matrix, &vector);
        let target: Vec<f32> = vec![1., 2., 3., 8., 10., 12., 21., 24., 27., 40., 44., 48.];
        let target = vec_to_sparse_mat_fixed(&target, 4, false);
        assert_sparse_mat_compare(&result, &target, I32F32::from_num(0));
        let matrix: Vec<f32> = vec![0., 2., 3., 4., 0., 6., 7., 8., 0., 10., 11., 12.];
        let matrix = vec_to_sparse_mat_fixed(&matrix, 4, false);
        let result = row_hadamard_sparse(&matrix, &vector);
        let target: Vec<f32> = vec![0., 2., 3., 8., 0., 12., 21., 24., 0., 40., 44., 48.];
        let target = vec_to_sparse_mat_fixed(&target, 4, false);
        assert_sparse_mat_compare(&result, &target, I32F32::from_num(0));
        let matrix: Vec<f32> = vec![0., 0., 0., 0., 0., 0., 0., 0., 0., 0., 0., 0.];
        let matrix = vec_to_sparse_mat_fixed(&matrix, 4, false);
        let result = row_hadamard_sparse(&matrix, &vector);
        let target: Vec<f32> = vec![0., 0., 0., 0., 0., 0., 0., 0., 0., 0., 0., 0.];
        let target = vec_to_sparse_mat_fixed(&target, 4, false);
        assert_sparse_mat_compare(&result, &target, I32F32::from_num(0));
    }

    #[test]
    fn test_math_row_sum() {
        let matrix: Vec<f32> = vec![1., 2., 3., 4., 5., 6., 7., 8., 9., 10., 11., 12.];
        let matrix = vec_to_mat_fixed(&matrix, 4, false);
        let result = row_sum(&matrix);
        let target: Vec<I32F32> = vec_to_fixed(&[6., 15., 24., 33.]);
        assert_vec_compare(&result, &target, I32F32::from_num(0));
    }

    #[test]
    fn test_math_row_sum_sparse() {
        let matrix: Vec<f32> = vec![1., 2., 3., 4., 5., 6., 7., 8., 9., 10., 11., 12.];
        let matrix = vec_to_sparse_mat_fixed(&matrix, 4, false);
        let result = row_sum_sparse(&matrix);
        let target: Vec<I32F32> = vec_to_fixed(&[6., 15., 24., 33.]);
        assert_vec_compare(&result, &target, I32F32::from_num(0));
        let matrix: Vec<f32> = vec![0., 2., 3., 4., 0., 6., 7., 8., 0., 10., 11., 12.];
        let matrix = vec_to_sparse_mat_fixed(&matrix, 4, false);
        let result = row_sum_sparse(&matrix);
        let target: Vec<I32F32> = vec_to_fixed(&[5., 10., 15., 33.]);
        assert_vec_compare(&result, &target, I32F32::from_num(0));
        let matrix: Vec<f32> = vec![1., 2., 3., 0., 0., 0., 7., 8., 9., 10., 11., 12.];
        let matrix = vec_to_sparse_mat_fixed(&matrix, 4, false);
        let result = row_sum_sparse(&matrix);
        let target: Vec<I32F32> = vec_to_fixed(&[6., 0., 24., 33.]);
        assert_vec_compare(&result, &target, I32F32::from_num(0));
        let matrix: Vec<f32> = vec![0., 0., 0., 0., 0., 0., 0., 0., 0., 0., 0., 0.];
        let matrix = vec_to_sparse_mat_fixed(&matrix, 4, false);
        let result = row_sum_sparse(&matrix);
        let target: Vec<I32F32> = vec_to_fixed(&[0., 0., 0., 0.]);
        assert_vec_compare(&result, &target, I32F32::from_num(0));
    }

    #[test]
    fn test_math_col_sum() {
        let matrix: Vec<f32> = vec![1., 2., 3., 4., 5., 6., 7., 8., 9., 10., 11., 12.];
        let matrix = vec_to_mat_fixed(&matrix, 4, false);
        let result = col_sum(&matrix);
        let target: Vec<I32F32> = vec_to_fixed(&[22., 26., 30.]);
        assert_vec_compare(&result, &target, I32F32::from_num(0));
    }

    #[test]
    fn test_math_col_sum_sparse() {
        let matrix: Vec<f32> = vec![1., 2., 3., 4., 5., 6., 7., 8., 9., 10., 11., 12.];
        let matrix = vec_to_sparse_mat_fixed(&matrix, 4, false);
        let result = col_sum_sparse(&matrix, 3);
        let target: Vec<I32F32> = vec_to_fixed(&[22., 26., 30.]);
        assert_vec_compare(&result, &target, I32F32::from_num(0));
        let matrix: Vec<f32> = vec![0., 2., 3., 4., 0., 6., 7., 8., 0., 10., 11., 12.];
        let matrix = vec_to_sparse_mat_fixed(&matrix, 4, false);
        let result = col_sum_sparse(&matrix, 3);
        let target: Vec<I32F32> = vec_to_fixed(&[21., 21., 21.]);
        assert_vec_compare(&result, &target, I32F32::from_num(0));
        let matrix: Vec<f32> = vec![1., 0., 3., 4., 0., 6., 7., 0., 9., 10., 0., 12.];
        let matrix = vec_to_sparse_mat_fixed(&matrix, 4, false);
        let result = col_sum_sparse(&matrix, 3);
        let target: Vec<I32F32> = vec_to_fixed(&[22., 0., 30.]);
        assert_vec_compare(&result, &target, I32F32::from_num(0));
        let matrix: Vec<f32> = vec![0., 0., 0., 0., 0., 0., 0., 0., 0., 0., 0., 0.];
        let matrix = vec_to_sparse_mat_fixed(&matrix, 4, false);
        let result = col_sum_sparse(&matrix, 3);
        let target: Vec<I32F32> = vec_to_fixed(&[0., 0., 0.]);
        assert_vec_compare(&result, &target, I32F32::from_num(0));
    }

    #[test]
    fn test_math_matmul() {
        let vector: Vec<I32F32> = vec_to_fixed(&[1., 2., 3., 4.]);
        let matrix: Vec<f32> = vec![1., 2., 3., 4., 5., 6., 7., 8., 9., 10., 11., 12.];
        let matrix = vec_to_mat_fixed(&matrix, 4, false);
        let result = matmul(&matrix, &vector);
        let target: Vec<I32F32> = vec_to_fixed(&[70., 80., 90.]);
        assert_vec_compare(&result, &target, I32F32::from_num(0));
    }

    #[test]
    fn test_math_matmul_transpose() {
        let vector: Vec<I32F32> = vec_to_fixed(&[1., 2., 3.]);
        let matrix: Vec<f32> = vec![1., 2., 3., 4., 5., 6., 7., 8., 9., 10., 11., 12.];
        let matrix = vec_to_mat_fixed(&matrix, 4, false);
        let result = matmul_transpose(&matrix, &vector);
        let target: Vec<I32F32> = vec_to_fixed(&[14., 32., 50., 68.]);
        assert_vec_compare(&result, &target, I32F32::from_num(0));
    }

    #[test]
    fn test_math_sparse_matmul() {
        let vector: Vec<I32F32> = vec_to_fixed(&[1., 2., 3., 4.]);
        let matrix: Vec<f32> = vec![1., 2., 3., 4., 5., 6., 7., 8., 9., 10., 11., 12.];
        let matrix = vec_to_sparse_mat_fixed(&matrix, 4, false);
        let result = matmul_sparse(&matrix, &vector, 3);
        let target: Vec<I32F32> = vec_to_fixed(&[70., 80., 90.]);
        assert_vec_compare(&result, &target, I32F32::from_num(0));
        let matrix: Vec<f32> = vec![0., 2., 3., 4., 0., 6., 7., 8., 0., 10., 11., 12.];
        let matrix = vec_to_sparse_mat_fixed(&matrix, 4, false);
        let result = matmul_sparse(&matrix, &vector, 3);
        let target: Vec<I32F32> = vec_to_fixed(&[69., 70., 63.]);
        assert_vec_compare(&result, &target, I32F32::from_num(0));
        let matrix: Vec<f32> = vec![0., 0., 0., 0., 0., 0., 0., 0., 0., 0., 0., 0.];
        let matrix = vec_to_sparse_mat_fixed(&matrix, 4, false);
        let result = matmul_sparse(&matrix, &vector, 3);
        let target: Vec<I32F32> = vec_to_fixed(&[0., 0., 0.]);
        assert_vec_compare(&result, &target, I32F32::from_num(0));
    }

    #[test]
    fn test_math_sparse_matmul_transpose() {
        let vector: Vec<I32F32> = vec_to_fixed(&[1., 2., 3.]);
        let matrix: Vec<f32> = vec![1., 2., 3., 4., 5., 6., 7., 8., 9., 10., 11., 12.];
        let matrix = vec_to_sparse_mat_fixed(&matrix, 4, false);
        let result = matmul_transpose_sparse(&matrix, &vector);
        let target: Vec<I32F32> = vec_to_fixed(&[14., 32., 50., 68.]);
        assert_vec_compare(&result, &target, I32F32::from_num(0));
        let matrix: Vec<f32> = vec![0., 2., 3., 4., 0., 6., 7., 8., 0., 10., 11., 12.];
        let matrix = vec_to_sparse_mat_fixed(&matrix, 4, false);
        let result = matmul_transpose_sparse(&matrix, &vector);
        let target: Vec<I32F32> = vec_to_fixed(&[13., 22., 23., 68.]);
        assert_vec_compare(&result, &target, I32F32::from_num(0));
        let matrix: Vec<f32> = vec![0., 0., 0., 0., 0., 0., 0., 0., 0., 0., 0., 0.];
        let matrix = vec_to_sparse_mat_fixed(&matrix, 4, false);
        let result = matmul_transpose_sparse(&matrix, &vector);
        let target: Vec<I32F32> = vec_to_fixed(&[0., 0., 0., 0.]);
        assert_vec_compare(&result, &target, I32F32::from_num(0));
    }

    #[test]
    fn test_math_inplace_col_clip() {
        let vector: Vec<I32F32> = vec_to_fixed(&[0., 5., 12.]);
        let matrix: Vec<f32> = vec![0., 2., 3., 4., 5., 6., 7., 8., 9., 10., 11., 12.];
        let mut matrix = vec_to_mat_fixed(&matrix, 4, false);
        let target: Vec<f32> = vec![0., 2., 3., 0., 5., 6., 0., 5., 9., 0., 5., 12.];
        let target = vec_to_mat_fixed(&target, 4, false);
        inplace_col_clip(&mut matrix, &vector);
        assert_mat_compare(&matrix, &target, I32F32::from_num(0));
    }

    #[test]
    fn test_math_col_clip_sparse() {
        let vector: Vec<I32F32> = vec_to_fixed(&[0., 5., 12.]);
        let matrix: Vec<f32> = vec![0., 2., 3., 4., 5., 6., 7., 8., 9., 10., 11., 12.];
        let matrix = vec_to_sparse_mat_fixed(&matrix, 4, false);
        let target: Vec<f32> = vec![0., 2., 3., 0., 5., 6., 0., 5., 9., 0., 5., 12.];
        let target = vec_to_sparse_mat_fixed(&target, 4, false);
        let result = col_clip_sparse(&matrix, &vector);
        assert_sparse_mat_compare(&result, &target, I32F32::from_num(0));
        let matrix: Vec<f32> = vec![0., 2., 3., 4., 5., 6., 0., 0., 0., 10., 11., 12.];
        let matrix = vec_to_sparse_mat_fixed(&matrix, 4, false);
        let target: Vec<f32> = vec![0., 2., 3., 0., 5., 6., 0., 0., 0., 0., 5., 12.];
        let target = vec_to_sparse_mat_fixed(&target, 4, false);
        let result = col_clip_sparse(&matrix, &vector);
        assert_sparse_mat_compare(&result, &target, I32F32::from_num(0));
        let matrix: Vec<f32> = vec![0., 0., 0., 0., 0., 0., 0., 0., 0., 0., 0., 0.];
        let matrix = vec_to_sparse_mat_fixed(&matrix, 4, false);
        let target: Vec<f32> = vec![0., 0., 0., 0., 0., 0., 0., 0., 0., 0., 0., 0.];
        let target = vec_to_sparse_mat_fixed(&target, 4, false);
        let result = col_clip_sparse(&matrix, &vector);
        assert_sparse_mat_compare(&result, &target, I32F32::from_num(0));
    }

    #[test]
    fn test_math_clip_sparse() {
        let matrix: Vec<f32> = vec![0., 2., 3., 4., 5., 6., 7., 8., 9., 10., 11., 12.];
        let matrix = vec_to_sparse_mat_fixed(&matrix, 4, false);
        let target: Vec<f32> = vec![0., 1., 1., 1., 1., 1., 1., 100., 100., 100., 100., 100.];
        let target = vec_to_sparse_mat_fixed(&target, 4, false);
        let result = clip_sparse(
            &matrix,
            I32F32::from_num(8),
            I32F32::from_num(100),
            I32F32::from_num(1),
        );
        assert_sparse_mat_compare(&result, &target, I32F32::from_num(0));
    }

    #[test]
    fn test_math_clip() {
        let matrix: Vec<f32> = vec![0., 2., 3., 4., 5., 6., 7., 8., 9., 10., 11., 12.];
        let matrix = vec_to_mat_fixed(&matrix, 4, false);
        let target: Vec<f32> = vec![1., 1., 1., 1., 1., 1., 1., 100., 100., 100., 100., 100.];
        let target = vec_to_mat_fixed(&target, 4, false);
        let result = clip(
            &matrix,
            I32F32::from_num(8),
            I32F32::from_num(100),
            I32F32::from_num(1),
        );
        assert_mat_compare(&result, &target, I32F32::from_num(0));
    }

    #[test]
    fn test_math_inplace_clip() {
        let matrix: Vec<f32> = vec![0., 2., 3., 4., 5., 6., 7., 8., 9., 10., 11., 12.];
        let mut matrix = vec_to_mat_fixed(&matrix, 4, false);
        let target: Vec<f32> = vec![1., 1., 1., 1., 1., 1., 1., 100., 100., 100., 100., 100.];
        let target = vec_to_mat_fixed(&target, 4, false);
        inplace_clip(
            &mut matrix,
            I32F32::from_num(8),
            I32F32::from_num(100),
            I32F32::from_num(1),
        );
        assert_mat_compare(&matrix, &target, I32F32::from_num(0));
    }

    #[test]
    fn test_math_weighted_median() {
        let mut rng = thread_rng();
        let zero: I32F32 = fixed(0.);
        let one: I32F32 = fixed(1.);
        for _ in 0..100 {
            let stake: Vec<I32F32> = vec_to_fixed(&[]);
            let score: Vec<I32F32> = vec_to_fixed(&[]);
            let majority: I32F32 = fixed(0.51);
            assert_eq!(
                zero,
                weighted_median(
                    &stake,
                    &score,
                    (0..stake.len()).collect::<Vec<_>>().as_slice(),
                    one - majority,
                    zero,
                    stake.iter().sum()
                )
            );

            let stake: Vec<I32F32> = normalize(&vec_to_fixed(&[0.51]));
            let score: Vec<I32F32> = vec_to_fixed(&[1.]);
            let majority: I32F32 = fixed(0.51);
            assert_eq!(
                one,
                weighted_median(
                    &stake,
                    &score,
                    (0..stake.len()).collect::<Vec<_>>().as_slice(),
                    one - majority,
                    zero,
                    stake.iter().sum()
                )
            );

            let stake: Vec<I32F32> = vec_to_fixed(&[0.49, 0.51]);
            let score: Vec<I32F32> = vec_to_fixed(&[0.5, 1.]);
            let majority: I32F32 = fixed(0.51);
            assert_eq!(
                one,
                weighted_median(
                    &stake,
                    &score,
                    (0..stake.len()).collect::<Vec<_>>().as_slice(),
                    one - majority,
                    zero,
                    stake.iter().sum()
                )
            );

            let stake: Vec<I32F32> = vec_to_fixed(&[0.51, 0.49]);
            let score: Vec<I32F32> = vec_to_fixed(&[0.5, 1.]);
            let majority: I32F32 = fixed(0.51);
            assert_eq!(
                fixed(0.5),
                weighted_median(
                    &stake,
                    &score,
                    (0..stake.len()).collect::<Vec<_>>().as_slice(),
                    one - majority,
                    zero,
                    stake.iter().sum()
                )
            );

            let stake: Vec<I32F32> = vec_to_fixed(&[0.49, 0., 0.51]);
            let score: Vec<I32F32> = vec_to_fixed(&[0.5, 0.7, 1.]);
            let majority: I32F32 = fixed(0.51);
            assert_eq!(
                one,
                weighted_median(
                    &stake,
                    &score,
                    (0..stake.len()).collect::<Vec<_>>().as_slice(),
                    one - majority,
                    zero,
                    stake.iter().sum()
                )
            );

            let stake: Vec<I32F32> = vec_to_fixed(&[0.49, 0.01, 0.5]);
            let score: Vec<I32F32> = vec_to_fixed(&[0.5, 0.7, 1.]);
            let majority: I32F32 = fixed(0.51);
            assert_eq!(
                fixed(0.7),
                weighted_median(
                    &stake,
                    &score,
                    (0..stake.len()).collect::<Vec<_>>().as_slice(),
                    one - majority,
                    zero,
                    stake.iter().sum()
                )
            );

            let stake: Vec<I32F32> = vec_to_fixed(&[0.49, 0.51, 0.0]);
            let score: Vec<I32F32> = vec_to_fixed(&[0.5, 0.7, 1.]);
            let majority: I32F32 = fixed(0.51);
            assert_eq!(
                fixed(0.7),
                weighted_median(
                    &stake,
                    &score,
                    (0..stake.len()).collect::<Vec<_>>().as_slice(),
                    one - majority,
                    zero,
                    stake.iter().sum()
                )
            );

            let stake: Vec<I32F32> = vec_to_fixed(&[0.0, 0.49, 0.51]);
            let score: Vec<I32F32> = vec_to_fixed(&[0.5, 0.7, 1.]);
            let majority: I32F32 = fixed(0.51);
            assert_eq!(
                one,
                weighted_median(
                    &stake,
                    &score,
                    (0..stake.len()).collect::<Vec<_>>().as_slice(),
                    one - majority,
                    zero,
                    stake.iter().sum()
                )
            );

            let stake: Vec<I32F32> = vec_to_fixed(&[0.0, 0.49, 0.0, 0.51]);
            let score: Vec<I32F32> = vec_to_fixed(&[0.5, 0.5, 1., 1.]);
            let majority: I32F32 = fixed(0.51);
            assert_eq!(
                one,
                weighted_median(
                    &stake,
                    &score,
                    (0..stake.len()).collect::<Vec<_>>().as_slice(),
                    one - majority,
                    zero,
                    stake.iter().sum()
                )
            );

            let stake: Vec<I32F32> = vec_to_fixed(&[0.0, 0.49, 0.0, 0.51, 0.0]);
            let score: Vec<I32F32> = vec_to_fixed(&[0.5, 0.5, 1., 1., 0.5]);
            let majority: I32F32 = fixed(0.51);
            assert_eq!(
                one,
                weighted_median(
                    &stake,
                    &score,
                    (0..stake.len()).collect::<Vec<_>>().as_slice(),
                    one - majority,
                    zero,
                    stake.iter().sum()
                )
            );

            let stake: Vec<I32F32> = vec_to_fixed(&[0.2, 0.2, 0.2, 0.2, 0.2]);
            let score: Vec<I32F32> = vec_to_fixed(&[0.8, 0.2, 1., 0.6, 0.4]);
            let majority: I32F32 = fixed(0.51);
            assert_eq!(
                fixed(0.6),
                weighted_median(
                    &stake,
                    &score,
                    (0..stake.len()).collect::<Vec<_>>().as_slice(),
                    one - majority,
                    zero,
                    stake.iter().sum()
                )
            );

            let stake: Vec<I32F32> =
                vec_to_fixed(&[0.1, 0.1, 0.1, 0.1, 0.1, 0.1, 0.1, 0.1, 0.1, 0.1]);
            let score: Vec<I32F32> =
                vec_to_fixed(&[0.8, 0.8, 0.2, 0.2, 1.0, 1.0, 0.6, 0.6, 0.4, 0.4]);
            let majority: I32F32 = fixed(0.51);
            assert_eq!(
                fixed(0.6),
                weighted_median(
                    &stake,
                    &score,
                    (0..stake.len()).collect::<Vec<_>>().as_slice(),
                    one - majority,
                    zero,
                    stake.iter().sum()
                )
            );

            let n: usize = 100;
            for majority in vec_to_fixed(&[
                0., 0.0000001, 0.25, 0.49, 0.49, 0.49, 0.5, 0.51, 0.51, 0.51, 0.9999999, 1.,
            ]) {
                for allow_equal in [false, true] {
                    let mut stake: Vec<I32F32> = vec![];
                    let mut score: Vec<I32F32> = vec![];
                    let mut last_score: I32F32 = zero;
                    for i in 0..n {
                        if allow_equal {
                            match rng.gen_range(0..2) {
                                1 => stake.push(one),
                                _ => stake.push(zero),
                            }
                            if rng.gen_range(0..2) == 1 {
                                last_score += one
                            }
                            score.push(last_score);
                        } else {
                            stake.push(one);
                            score.push(I32F32::from_num(i));
                        }
                    }
                    inplace_normalize(&mut stake);
                    let total_stake: I32F32 = stake.iter().sum();
                    let mut minority: I32F32 = total_stake - majority;
                    if minority < zero {
                        minority = zero;
                    }
                    let mut medians: Vec<I32F32> = vec![];
                    let mut median_stake: I32F32 = zero;
                    let mut median_set = false;
                    let mut stake_sum: I32F32 = zero;
                    for i in 0..n {
                        stake_sum += stake[i];
                        if !median_set && stake_sum >= minority {
                            median_stake = stake_sum;
                            median_set = true;
                        }
                        if median_set {
                            if median_stake < stake_sum {
                                if median_stake == minority && !medians.contains(&score[i]) {
                                    medians.push(score[i]);
                                }
                                break;
                            }
                            if !medians.contains(&score[i]) {
                                medians.push(score[i]);
                            }
                        }
                    }
                    if medians.is_empty() {
                        medians.push(zero);
                    }
                    let stake_idx: Vec<usize> = (0..stake.len()).collect();
                    let result: I32F32 =
                        weighted_median(&stake, &score, &stake_idx, minority, zero, total_stake);
                    assert!(medians.contains(&result));
                    for _ in 0..10 {
                        let mut permuted_uids: Vec<usize> = (0..n).collect();
                        permuted_uids.shuffle(&mut thread_rng());
                        stake = permuted_uids.iter().map(|&i| stake[i]).collect();
                        score = permuted_uids.iter().map(|&i| score[i]).collect();
                        let result: I32F32 = weighted_median(
                            &stake,
                            &score,
                            &stake_idx,
                            minority,
                            zero,
                            total_stake,
                        );
                        assert!(medians.contains(&result));
                    }
                }
            }
        }
    }

    #[test]
    fn test_math_weighted_median_col() {
        let stake: Vec<I32F32> = vec_to_fixed(&[]);
        let weights: Vec<Vec<I32F32>> = vec![vec![]];
        let median: Vec<I32F32> = vec_to_fixed(&[]);
        assert_eq!(median, weighted_median_col(&stake, &weights, fixed(0.5)));

        let stake: Vec<I32F32> = vec_to_fixed(&[0., 0.]);
        let weights: Vec<f32> = vec![0., 0., 0., 0.];
        let weights: Vec<Vec<I32F32>> = vec_to_mat_fixed(&weights, 2, false);
        let median: Vec<I32F32> = vec_to_fixed(&[0., 0.]);
        assert_eq!(median, weighted_median_col(&stake, &weights, fixed(0.5)));

        let stake: Vec<I32F32> = vec_to_fixed(&[0., 0.75, 0.25, 0.]);
        let weights: Vec<f32> = vec![0., 0.1, 0., 0., 0.2, 0.4, 0., 0.3, 0.1, 0., 0.4, 0.5];
        let weights: Vec<Vec<I32F32>> = vec_to_mat_fixed(&weights, 4, false);
        let median: Vec<I32F32> = vec_to_fixed(&[0., 0.3, 0.4]);
        assert_eq!(median, weighted_median_col(&stake, &weights, fixed(0.24)));
        let median: Vec<I32F32> = vec_to_fixed(&[0., 0.2, 0.4]);
        assert_eq!(median, weighted_median_col(&stake, &weights, fixed(0.26)));
        let median: Vec<I32F32> = vec_to_fixed(&[0., 0.2, 0.1]);
        assert_eq!(median, weighted_median_col(&stake, &weights, fixed(0.76)));

        let stake: Vec<I32F32> = vec_to_fixed(&[0., 0.3, 0.2, 0.5]);
        let weights: Vec<f32> = vec![0., 0.1, 0., 0., 0.2, 0.4, 0., 0.3, 0.1, 0., 0., 0.5];
        let weights: Vec<Vec<I32F32>> = vec_to_mat_fixed(&weights, 4, false);
        let median: Vec<I32F32> = vec_to_fixed(&[0., 0., 0.4]);
        assert_eq!(median, weighted_median_col(&stake, &weights, fixed(0.51)));
    }

    #[test]
    fn test_math_weighted_median_col_sparse() {
        let stake: Vec<I32F32> = vec_to_fixed(&[]);
        let weights: Vec<Vec<(u16, I32F32)>> = vec![vec![]];
        let median: Vec<I32F32> = vec_to_fixed(&[]);
        assert_eq!(
            median,
            weighted_median_col_sparse(&stake, &weights, 0, fixed(0.5))
        );

        let stake: Vec<I32F32> = vec_to_fixed(&[0., 0.]);
        let weights: Vec<f32> = vec![0., 0., 0., 0.];
        let weights: Vec<Vec<(u16, I32F32)>> = vec_to_sparse_mat_fixed(&weights, 2, false);
        let median: Vec<I32F32> = vec_to_fixed(&[0., 0.]);
        assert_eq!(
            median,
            weighted_median_col_sparse(&stake, &weights, 2, fixed(0.5))
        );

        let stake: Vec<I32F32> = vec_to_fixed(&[0., 0.75, 0.25, 0.]);
        let weights: Vec<f32> = vec![0., 0.1, 0., 0., 0.2, 0.4, 0., 0.3, 0.1, 0., 0.4, 0.5];
        let weights: Vec<Vec<(u16, I32F32)>> = vec_to_sparse_mat_fixed(&weights, 4, false);
        let median: Vec<I32F32> = vec_to_fixed(&[0., 0.3, 0.4]);
        assert_eq!(
            median,
            weighted_median_col_sparse(&stake, &weights, 3, fixed(0.24))
        );
        let median: Vec<I32F32> = vec_to_fixed(&[0., 0.2, 0.4]);
        assert_eq!(
            median,
            weighted_median_col_sparse(&stake, &weights, 3, fixed(0.26))
        );
        let median: Vec<I32F32> = vec_to_fixed(&[0., 0.2, 0.1]);
        assert_eq!(
            median,
            weighted_median_col_sparse(&stake, &weights, 3, fixed(0.76))
        );

        let stake: Vec<I32F32> = vec_to_fixed(&[0., 0.3, 0.2, 0.5]);
        let weights: Vec<f32> = vec![0., 0.1, 0., 0., 0.2, 0.4, 0., 0.3, 0.1, 0., 0., 0.5];
        let weights: Vec<Vec<(u16, I32F32)>> = vec_to_sparse_mat_fixed(&weights, 4, false);
        let median: Vec<I32F32> = vec_to_fixed(&[0., 0., 0.4]);
        assert_eq!(
            median,
            weighted_median_col_sparse(&stake, &weights, 3, fixed(0.51))
        );
    }

    #[test]
    fn test_math_hadamard() {
        let mat2: Vec<f32> = vec![1., 2., 3., 4., 5., 6., 7., 8., 9., 10., 11., 12.];
        let mat1: Vec<f32> = vec![
            10., 20., 30., 40., 50., 60., 70., 80., 90., 100., 110., 120.,
        ];
        let target: Vec<f32> = vec![
            10., 40., 90., 160., 250., 360., 490., 640., 810., 1000., 1210., 1440.,
        ];
        let mat2 = vec_to_mat_fixed(&mat2, 4, false);
        let mat1 = vec_to_mat_fixed(&mat1, 4, false);
        let target = vec_to_mat_fixed(&target, 4, false);
        let result = hadamard(&mat1, &mat2);
        assert_mat_compare(&result, &target, I32F32::from_num(0.000001));
        let mat2: Vec<f32> = vec![0., 0., 0., 0., 0., 0., 0., 0., 0., 0., 0., 0.];
        let mat1: Vec<f32> = vec![0., 0., 0., 0., 0., 0., 0., 0., 0., 0., 0., 0.];
        let target: Vec<f32> = vec![0., 0., 0., 0., 0., 0., 0., 0., 0., 0., 0., 0.];
        let mat2 = vec_to_mat_fixed(&mat2, 4, false);
        let mat1 = vec_to_mat_fixed(&mat1, 4, false);
        let target = vec_to_mat_fixed(&target, 4, false);
        let result = hadamard(&mat1, &mat2);
        assert_mat_compare(&result, &target, I32F32::from_num(0.000001));
        let mat2: Vec<f32> = vec![1., 0., 0., 0., 2., 0., 0., 0., 3., 0., 0., 0.];
        let mat1: Vec<f32> = vec![0., 0., 4., 0., 5., 0., 6., 0., 0., 0., 0., 0.];
        let target: Vec<f32> = vec![0., 0., 0., 0., 10., 0., 0., 0., 0., 0., 0., 0.];
        let mat2 = vec_to_mat_fixed(&mat2, 4, false);
        let mat1 = vec_to_mat_fixed(&mat1, 4, false);
        let target = vec_to_mat_fixed(&target, 4, false);
        let result = hadamard(&mat1, &mat2);
        assert_mat_compare(&result, &target, I32F32::from_num(0.000001));
    }

    #[test]
    fn test_math_hadamard_sparse() {
        let mat2: Vec<f32> = vec![1., 2., 3., 4., 5., 6., 7., 8., 9., 10., 11., 12.];
        let mat1: Vec<f32> = vec![
            10., 20., 30., 40., 50., 60., 70., 80., 90., 100., 110., 120.,
        ];
        let target: Vec<f32> = vec![
            10., 40., 90., 160., 250., 360., 490., 640., 810., 1000., 1210., 1440.,
        ];
        let mat2 = vec_to_sparse_mat_fixed(&mat2, 4, false);
        let mat1 = vec_to_sparse_mat_fixed(&mat1, 4, false);
        let target = vec_to_sparse_mat_fixed(&target, 4, false);
        let result = hadamard_sparse(&mat1, &mat2, 3);
        assert_sparse_mat_compare(&result, &target, I32F32::from_num(0.000001));
        let mat2: Vec<f32> = vec![0., 0., 0., 0., 0., 0., 0., 0., 0., 0., 0., 0.];
        let mat1: Vec<f32> = vec![0., 0., 0., 0., 0., 0., 0., 0., 0., 0., 0., 0.];
        let target: Vec<f32> = vec![0., 0., 0., 0., 0., 0., 0., 0., 0., 0., 0., 0.];
        let mat2 = vec_to_sparse_mat_fixed(&mat2, 4, false);
        let mat1 = vec_to_sparse_mat_fixed(&mat1, 4, false);
        let target = vec_to_sparse_mat_fixed(&target, 4, false);
        let result = hadamard_sparse(&mat1, &mat2, 3);
        assert_sparse_mat_compare(&result, &target, I32F32::from_num(0.000001));
        let mat2: Vec<f32> = vec![1., 0., 0., 0., 2., 0., 0., 0., 3., 0., 0., 0.];
        let mat1: Vec<f32> = vec![0., 0., 4., 0., 5., 0., 6., 0., 0., 0., 0., 0.];
        let target: Vec<f32> = vec![0., 0., 0., 0., 10., 0., 0., 0., 0., 0., 0., 0.];
        let mat2 = vec_to_sparse_mat_fixed(&mat2, 4, false);
        let mat1 = vec_to_sparse_mat_fixed(&mat1, 4, false);
        let target = vec_to_sparse_mat_fixed(&target, 4, false);
        let result = hadamard_sparse(&mat1, &mat2, 3);
        assert_sparse_mat_compare(&result, &target, I32F32::from_num(0.000001));
    }

    #[test]
    fn test_math_mat_ema() {
        let old: Vec<f32> = vec![1., 2., 3., 4., 5., 6., 7., 8., 9., 10., 11., 12.];
        let new: Vec<f32> = vec![
            10., 20., 30., 40., 50., 60., 70., 80., 90., 100., 110., 120.,
        ];
        let target: Vec<f32> = vec![
            1.9, 3.8, 5.7, 7.6, 9.5, 11.4, 13.3, 15.2, 17.1, 19., 20.9, 22.8,
        ];
        let old = vec_to_mat_fixed(&old, 4, false);
        let new = vec_to_mat_fixed(&new, 4, false);
        let target = vec_to_mat_fixed(&target, 4, false);
        let result = mat_ema(&new, &old, I32F32::from_num(0.1));
        assert_mat_compare(&result, &target, I32F32::from_num(0.000001));
        let old: Vec<f32> = vec![1., 2., 3., 4., 5., 6., 7., 8., 9., 10., 11., 12.];
        let new: Vec<f32> = vec![
            10., 20., 30., 40., 50., 60., 70., 80., 90., 100., 110., 120.,
        ];
        let target: Vec<f32> = vec![1., 2., 3., 4., 5., 6., 7., 8., 9., 10., 11., 12.];
        let old = vec_to_mat_fixed(&old, 4, false);
        let new = vec_to_mat_fixed(&new, 4, false);
        let target = vec_to_mat_fixed(&target, 4, false);
        let result = mat_ema(&new, &old, I32F32::from_num(0));
        assert_mat_compare(&result, &target, I32F32::from_num(0.000001));
        let old: Vec<f32> = vec![1., 2., 3., 4., 5., 6., 7., 8., 9., 10., 11., 12.];
        let new: Vec<f32> = vec![
            10., 20., 30., 40., 50., 60., 70., 80., 90., 100., 110., 120.,
        ];
        let target: Vec<f32> = vec![
            10., 20., 30., 40., 50., 60., 70., 80., 90., 100., 110., 120.,
        ];
        let old = vec_to_mat_fixed(&old, 4, false);
        let new = vec_to_mat_fixed(&new, 4, false);
        let target = vec_to_mat_fixed(&target, 4, false);
        let result = mat_ema(&new, &old, I32F32::from_num(1));
        assert_mat_compare(&result, &target, I32F32::from_num(0.000001));
    }

    #[test]
    fn test_math_sparse_mat_ema() {
        let old: Vec<f32> = vec![1., 2., 3., 4., 5., 6., 7., 8., 9., 10., 11., 12.];
        let new: Vec<f32> = vec![
            10., 20., 30., 40., 50., 60., 70., 80., 90., 100., 110., 120.,
        ];
        let target: Vec<f32> = vec![
            1.9, 3.8, 5.7, 7.6, 9.5, 11.4, 13.3, 15.2, 17.1, 19., 20.9, 22.8,
        ];
        let old = vec_to_sparse_mat_fixed(&old, 4, false);
        let new = vec_to_sparse_mat_fixed(&new, 4, false);
        let target = vec_to_sparse_mat_fixed(&target, 4, false);
        let result = mat_ema_sparse(&new, &old, I32F32::from_num(0.1));
        assert_sparse_mat_compare(&result, &target, I32F32::from_num(0.000001));
        let old: Vec<f32> = vec![0., 2., 3., 4., 0., 6., 7., 8., 0., 10., 11., 12.];
        let new: Vec<f32> = vec![10., 20., 0., 40., 0., 60., 0., 80., 90., 100., 110., 120.];
        let target: Vec<f32> = vec![1., 3.8, 2.7, 7.6, 0., 11.4, 6.3, 15.2, 9., 19., 20.9, 22.8];
        let old = vec_to_sparse_mat_fixed(&old, 4, false);
        let new = vec_to_sparse_mat_fixed(&new, 4, false);
        let target = vec_to_sparse_mat_fixed(&target, 4, false);
        let result = mat_ema_sparse(&new, &old, I32F32::from_num(0.1));
        assert_sparse_mat_compare(&result, &target, I32F32::from_num(0.000001));
        let old: Vec<f32> = vec![0., 0., 0., 0., 0., 0., 0., 0., 0., 0., 0., 0.];
        let new: Vec<f32> = vec![10., 20., 0., 40., 0., 60., 0., 80., 90., 100., 110., 120.];
        let target: Vec<f32> = vec![1., 2., 0., 4., 0., 6., 0., 8., 9., 10., 11., 12.];
        let old = vec_to_sparse_mat_fixed(&old, 4, false);
        let new = vec_to_sparse_mat_fixed(&new, 4, false);
        let target = vec_to_sparse_mat_fixed(&target, 4, false);
        let result = mat_ema_sparse(&new, &old, I32F32::from_num(0.1));
        assert_sparse_mat_compare(&result, &target, I32F32::from_num(0.000001));
        let old: Vec<f32> = vec![0., 0., 0., 0., 0., 0., 0., 0., 0., 0., 0., 0.];
        let new: Vec<f32> = vec![0., 0., 0., 0., 0., 0., 0., 0., 0., 0., 0., 0.];
        let target: Vec<f32> = vec![0., 0., 0., 0., 0., 0., 0., 0., 0., 0., 0., 0.];
        let old = vec_to_sparse_mat_fixed(&old, 4, false);
        let new = vec_to_sparse_mat_fixed(&new, 4, false);
        let target = vec_to_sparse_mat_fixed(&target, 4, false);
        let result = mat_ema_sparse(&new, &old, I32F32::from_num(0.1));
        assert_sparse_mat_compare(&result, &target, I32F32::from_num(0.000001));
        let old: Vec<f32> = vec![1., 0., 0., 0., 0., 0., 0., 0., 0., 0., 0., 0.];
        let new: Vec<f32> = vec![0., 0., 0., 0., 2., 0., 0., 0., 0., 0., 0., 0.];
        let target: Vec<f32> = vec![0.9, 0., 0., 0., 0.2, 0., 0., 0., 0., 0., 0., 0.];
        let old = vec_to_sparse_mat_fixed(&old, 4, false);
        let new = vec_to_sparse_mat_fixed(&new, 4, false);
        let target = vec_to_sparse_mat_fixed(&target, 4, false);
        let result = mat_ema_sparse(&new, &old, I32F32::from_num(0.1));
        assert_sparse_mat_compare(&result, &target, I32F32::from_num(0.000001));
    }

    #[test]
    fn test_math_matmul2() {
        let epsilon: I32F32 = I32F32::from_num(0.0001);
        let w: Vec<Vec<I32F32>> = vec![vec![I32F32::from_num(1.0); 3]; 3];
        assert_vec_compare(
            &matmul(&w, &[I32F32::from_num(1.0); 3]),
            &[
                I32F32::from_num(3),
                I32F32::from_num(3),
                I32F32::from_num(3),
            ],
            epsilon,
        );
        assert_vec_compare(
            &matmul(&w, &[I32F32::from_num(2.0); 3]),
            &[
                I32F32::from_num(6),
                I32F32::from_num(6),
                I32F32::from_num(6),
            ],
            epsilon,
        );
        assert_vec_compare(
            &matmul(&w, &[I32F32::from_num(3.0); 3]),
            &[
                I32F32::from_num(9),
                I32F32::from_num(9),
                I32F32::from_num(9),
            ],
            epsilon,
        );
        assert_vec_compare(
            &matmul(&w, &[I32F32::from_num(-1.0); 3]),
            &[
                I32F32::from_num(-3),
                I32F32::from_num(-3),
                I32F32::from_num(-3),
            ],
            epsilon,
        );
        let w: Vec<Vec<I32F32>> = vec![vec![I32F32::from_num(-1.0); 3]; 3];
        assert_vec_compare(
            &matmul(&w, &[I32F32::from_num(1.0); 3]),
            &[
                I32F32::from_num(-3),
                I32F32::from_num(-3),
                I32F32::from_num(-3),
            ],
            epsilon,
        );
        assert_vec_compare(
            &matmul(&w, &[I32F32::from_num(2.0); 3]),
            &[
                I32F32::from_num(-6),
                I32F32::from_num(-6),
                I32F32::from_num(-6),
            ],
            epsilon,
        );
        assert_vec_compare(
            &matmul(&w, &[I32F32::from_num(3.0); 3]),
            &[
                I32F32::from_num(-9),
                I32F32::from_num(-9),
                I32F32::from_num(-9),
            ],
            epsilon,
        );
        assert_vec_compare(
            &matmul(&w, &[I32F32::from_num(-1.0); 3]),
            &[
                I32F32::from_num(3),
                I32F32::from_num(3),
                I32F32::from_num(3),
            ],
            epsilon,
        );
        let w: Vec<Vec<I32F32>> = vec![
            vec![I32F32::from_num(1.0); 3],
            vec![I32F32::from_num(2.0); 3],
            vec![I32F32::from_num(3.0); 3],
        ];
        assert_vec_compare(
            &matmul(&w, &[I32F32::from_num(0.0); 3]),
            &[
                I32F32::from_num(0.0),
                I32F32::from_num(0.0),
                I32F32::from_num(0.0),
            ],
            epsilon,
        );
        assert_vec_compare(
            &matmul(&w, &[I32F32::from_num(2.0); 3]),
            &[
                I32F32::from_num(12),
                I32F32::from_num(12),
                I32F32::from_num(12),
            ],
            epsilon,
        );
        let w: Vec<Vec<I32F32>> = vec![
            vec![
                I32F32::from_num(1),
                I32F32::from_num(2),
                I32F32::from_num(3)
            ];
            3
        ];
        assert_vec_compare(
            &matmul(&w, &[I32F32::from_num(0.0); 3]),
            &[
                I32F32::from_num(0.0),
                I32F32::from_num(0.0),
                I32F32::from_num(0.0),
            ],
            epsilon,
        );
        assert_vec_compare(
            &matmul(&w, &[I32F32::from_num(2.0); 3]),
            &[
                I32F32::from_num(6),
                I32F32::from_num(12),
                I32F32::from_num(18),
            ],
            epsilon,
        );
    }

    #[test]
    fn test_math_fixed_to_u16() {
        let expected = u16::MIN;
        assert_eq!(fixed_to_u16(I32F32::from_num(expected)), expected);

        let expected = u16::MAX / 2;
        assert_eq!(fixed_to_u16(I32F32::from_num(expected)), expected);

        let expected = u16::MAX;
        assert_eq!(fixed_to_u16(I32F32::from_num(expected)), expected);
    }

    #[test]
    #[should_panic(expected = "overflow")]
    fn test_math_fixed_to_u16_panics() {
        let bad_input = I32F32::from_num(u32::MAX);
        fixed_to_u16(bad_input);

        let bad_input = I32F32::from_num(-1);
        fixed_to_u16(bad_input);
    }

    // TODO: Investigate why `I32F32` and not `I64F64`
    #[test]
    fn test_math_fixed_to_u64() {
        let expected = u64::MIN;
        assert_eq!(fixed_to_u64(I32F32::from_num(expected)), expected);

        // let expected = u64::MAX / 2;
        // assert_eq!(fixed_to_u64(I32F32::from_num(expected)), expected);

        // let expected = u64::MAX;
        // assert_eq!(fixed_to_u64(I32F32::from_num(expected)), expected);
    }

    #[test]
    #[should_panic(expected = "-1 overflows")]
    fn test_math_fixed_to_u64_panics() {
        let bad_input = I32F32::from_num(-1);
        fixed_to_u64(bad_input);
    }

    #[test]
    fn test_math_fixed64_to_u64() {
        let expected = u64::MIN;
        assert_eq!(fixed64_to_u64(I64F64::from_num(expected)), expected);

        let input = i64::MAX / 2;
        let expected = u64::try_from(input).unwrap();
        assert_eq!(fixed64_to_u64(I64F64::from_num(input)), expected);

        let input = i64::MAX;
        let expected = u64::try_from(input).unwrap();
        assert_eq!(fixed64_to_u64(I64F64::from_num(input)), expected);
    }

    #[test]
    #[should_panic(expected = "-1 overflows")]
    fn test_math_fixed64_to_u64_panics() {
        let bad_input = I64F64::from_num(-1);
        fixed64_to_u64(bad_input);
    }

    /* @TODO: find the _true_ max, and half, input values */
    #[test]
    fn test_math_fixed64_to_fixed32() {
        let input = u64::MIN;
        let expected = u32::try_from(input).unwrap();
        assert_eq!(fixed64_to_fixed32(I64F64::from_num(expected)), expected);

        let expected = u32::MAX / 2;
        let input = u64::from(expected);
        assert_eq!(fixed64_to_fixed32(I64F64::from_num(input)), expected);
    }

    #[test]
    #[should_panic(expected = "overflow")]
    fn test_math_fixed64_to_fixed32_panics() {
        let bad_input = I64F64::from_num(u32::MAX);
        fixed64_to_fixed32(bad_input);
    }

    #[test]
    fn test_math_u16_to_fixed() {
        let input = u16::MIN;
        let expected = I32F32::from_num(input);
        assert_eq!(u16_to_fixed(input), expected);

        let input = u16::MAX / 2;
        let expected = I32F32::from_num(input);
        assert_eq!(u16_to_fixed(input), expected);

        let input = u16::MAX;
        let expected = I32F32::from_num(input);
        assert_eq!(u16_to_fixed(input), expected);
    }

    #[test]
    fn test_math_u16_proportion_to_fixed() {
        let input = u16::MIN;
        let expected = I32F32::from_num(input);
        assert_eq!(u16_proportion_to_fixed(input), expected);
    }

    #[test]
    fn test_fixed_proportion_to_u16() {
        let expected = u16::MIN;
        let input = I32F32::from_num(expected);
        assert_eq!(fixed_proportion_to_u16(input), expected);
    }

    #[test]
    #[should_panic(expected = "overflow")]
    fn test_fixed_proportion_to_u16_panics() {
        let expected = u16::MAX;
        let input = I32F32::from_num(expected);
        fixed_proportion_to_u16(input);
    }

    #[test]
    fn test_vec_fixed64_to_fixed32() {
        let input = vec![I64F64::from_num(i32::MIN)];
        let expected = vec![I32F32::from_num(i32::MIN)];
        assert_eq!(vec_fixed64_to_fixed32(input), expected);

        let input = vec![I64F64::from_num(i32::MAX)];
        let expected = vec![I32F32::from_num(i32::MAX)];
        assert_eq!(vec_fixed64_to_fixed32(input), expected);
    }

    #[test]
    #[should_panic(expected = "overflow")]
    fn test_vec_fixed64_to_fixed32_panics() {
        let bad_input = vec![I64F64::from_num(i64::MAX)];
        vec_fixed64_to_fixed32(bad_input);
    }

    #[test]
    #[allow(arithmetic_overflow)]
    fn test_checked_sum() {
        let overflowing_input = vec![1, 2, 3, 4, 5, 6, 7, 8, 9, 10, u64::MAX];
        // Expect None when overflow occurs
        assert_eq!(checked_sum(&overflowing_input), None);

        let normal_input = vec![1, 2, 3, 4, 5, 6, 7, 8, 9, 10];
        // Expect Some when no overflow occurs
        assert_eq!(checked_sum(&normal_input), Some(55));

        let empty_input: Vec<u16> = vec![];
        // Expect Some(u16::default()) when input is empty
        assert_eq!(checked_sum(&empty_input), Some(u16::default()));

        let single_input = vec![1];
        // Expect Some(...) when input is a single value
        assert_eq!(checked_sum(&single_input), Some(1));
    }
}<|MERGE_RESOLUTION|>--- conflicted
+++ resolved
@@ -131,14 +131,7 @@
     let mut vec_fixed: Vec<I32F32> = vec.iter().map(|e: &u16| I32F32::from_num(*e)).collect();
     inplace_normalize(&mut vec_fixed);
     let max_value: Option<&I32F32> = vec_fixed.iter().max();
-<<<<<<< HEAD
     max_value.map_or(true, |v| *v <= max_limit_fixed)
-=======
-    match max_value {
-        Some(val) => *val <= max_limit_fixed,
-        None => true,
-    }
->>>>>>> 0288a734
 }
 
 #[allow(dead_code)]
@@ -212,13 +205,8 @@
 }
 
 // Returns a bool vector where an item is true if the vector item is in topk values.
-<<<<<<< HEAD
 #[allow(dead_code, clippy::indexing_slicing)]
-pub fn is_topk(vector: &Vec<I32F32>, k: usize) -> Vec<bool> {
-=======
-#[allow(dead_code)]
 pub fn is_topk(vector: &[I32F32], k: usize) -> Vec<bool> {
->>>>>>> 0288a734
     let n: usize = vector.len();
     let mut result: Vec<bool> = vec![true; n];
     if n < k {
@@ -250,14 +238,7 @@
     if x_sum == I32F32::from_num(0.0_f32) {
         return;
     }
-<<<<<<< HEAD
     x.into_iter().for_each(|value| *value /= x_sum);
-=======
-    #[allow(clippy::needless_range_loop)]
-    for i in 0..x.len() {
-        x[i] /= x_sum;
-    }
->>>>>>> 0288a734
 }
 
 // Normalizes (sum to 1 except 0) the input vector directly in-place, using the sum arg.
@@ -266,14 +247,7 @@
     if x_sum == I32F32::from_num(0.0_f32) {
         return;
     }
-<<<<<<< HEAD
     x.into_iter().for_each(|value| *value /= x_sum);
-=======
-    #[allow(clippy::needless_range_loop)]
-    for i in 0..x.len() {
-        x[i] /= x_sum;
-    }
->>>>>>> 0288a734
 }
 
 // Normalizes (sum to 1 except 0) the I64F64 input vector directly in-place.
@@ -283,14 +257,7 @@
     if x_sum == I64F64::from_num(0) {
         return;
     }
-<<<<<<< HEAD
     x.into_iter().for_each(|value| *value /= x_sum);
-=======
-    #[allow(clippy::needless_range_loop)]
-    for i in 0..x.len() {
-        x[i] /= x_sum;
-    }
->>>>>>> 0288a734
 }
 
 /// Returns x / y for input vectors x and y, if y == 0 return 0.
@@ -309,20 +276,11 @@
 
 // Normalizes (sum to 1 except 0) each row (dim=0) of a matrix in-place.
 #[allow(dead_code)]
-<<<<<<< HEAD
-pub fn inplace_row_normalize(x: &mut Vec<Vec<I32F32>>) {
+pub fn inplace_row_normalize(x: &mut [Vec<I32F32>]) {
     for row in x {
         let row_sum: I32F32 = row.iter().sum();
         if row_sum > I32F32::from_num(0.0 as f32) {
             row.into_iter()
-=======
-pub fn inplace_row_normalize(x: &mut [Vec<I32F32>]) {
-    #[allow(clippy::needless_range_loop)]
-    for i in 0..x.len() {
-        let row_sum: I32F32 = x[i].iter().sum();
-        if row_sum > I32F32::from_num(0.0_f32) {
-            x[i].iter_mut()
->>>>>>> 0288a734
                 .for_each(|x_ij: &mut I32F32| *x_ij /= row_sum);
         }
     }
@@ -343,25 +301,10 @@
 
 // Sum across each row (dim=0) of a matrix.
 #[allow(dead_code)]
-<<<<<<< HEAD
-pub fn row_sum(x: &Vec<Vec<I32F32>>) -> Vec<I32F32> {
+pub fn row_sum(x: &[Vec<I32F32>]) -> Vec<I32F32> {
     if let Some(first_row) = x.first() {
         if first_row.is_empty() {
             return vec![];
-=======
-pub fn row_sum(x: &[Vec<I32F32>]) -> Vec<I32F32> {
-    if x.is_empty() {
-        return vec![];
-    }
-    if x[0].is_empty() {
-        return vec![];
-    }
-    let rows = x.len();
-    let mut result: Vec<I32F32> = vec![I32F32::from_num(0); rows];
-    for i in 0..x.len() {
-        for j in 0..x[i].len() {
-            result[i] += x[i][j];
->>>>>>> 0288a734
         }
     }
     x.into_iter().map(|row| row.into_iter().sum()).collect()
@@ -369,38 +312,20 @@
 
 // Sum across each row (dim=0) of a sparse matrix.
 #[allow(dead_code)]
-<<<<<<< HEAD
-pub fn row_sum_sparse(sparse_matrix: &Vec<Vec<(u16, I32F32)>>) -> Vec<I32F32> {
+pub fn row_sum_sparse(sparse_matrix: &[Vec<(u16, I32F32)>]) -> Vec<I32F32> {
     sparse_matrix.into_iter().map(|row| row.into_iter().map(|(_, value)| value).sum()).collect()
-=======
-pub fn row_sum_sparse(sparse_matrix: &[Vec<(u16, I32F32)>]) -> Vec<I32F32> {
-    let rows = sparse_matrix.len();
-    let mut result: Vec<I32F32> = vec![I32F32::from_num(0); rows];
-    for (i, sparse_row) in sparse_matrix.iter().enumerate() {
-        for (_j, value) in sparse_row.iter() {
-            result[i] += value;
-        }
-    }
-    result
->>>>>>> 0288a734
 }
 
 // Sum across each column (dim=1) of a matrix.
 #[allow(dead_code)]
-<<<<<<< HEAD
-pub fn col_sum(x: &Vec<Vec<I32F32>>) -> Vec<I32F32> {
+pub fn col_sum(x: &[Vec<I32F32>]) -> Vec<I32F32> {
     let Some(first_row) = x.first() else {
-=======
-pub fn col_sum(x: &[Vec<I32F32>]) -> Vec<I32F32> {
-    if x.is_empty() {
->>>>>>> 0288a734
         return vec![];
     };
     let cols = first_row.len();
     if cols == 0 {
         return vec![];
     }
-<<<<<<< HEAD
     x.into_iter().fold(vec![I32F32::from_num(0); cols], |acc, next_row| {
         acc.into_iter().zip(next_row).map(|(acc_elem, next_elem)| acc_elem + next_elem).collect()
     })
@@ -408,25 +333,7 @@
 
 // Sum across each column (dim=1) of a sparse matrix.
 #[allow(dead_code, clippy::indexing_slicing)]
-pub fn col_sum_sparse(sparse_matrix: &Vec<Vec<(u16, I32F32)>>, columns: u16) -> Vec<I32F32> {
-=======
-    let cols = x[0].len();
-    let mut result: Vec<I32F32> = vec![I32F32::from_num(0); cols];
-    #[allow(clippy::needless_range_loop)]
-    for i in 0..x.len() {
-        assert_eq!(x[i].len(), cols);
-        #[allow(clippy::needless_range_loop)]
-        for j in 0..cols {
-            result[j] += x[i][j];
-        }
-    }
-    result
-}
-
-// Sum across each column (dim=1) of a sparse matrix.
-#[allow(dead_code)]
 pub fn col_sum_sparse(sparse_matrix: &[Vec<(u16, I32F32)>], columns: u16) -> Vec<I32F32> {
->>>>>>> 0288a734
     let mut result: Vec<I32F32> = vec![I32F32::from_num(0); columns as usize];
     for sparse_row in sparse_matrix {
         for (j, value) in sparse_row {
@@ -437,13 +344,8 @@
 }
 
 // Normalizes (sum to 1 except 0) each column (dim=1) of a sparse matrix in-place.
-<<<<<<< HEAD
 #[allow(dead_code, clippy::indexing_slicing)]
-pub fn inplace_col_normalize_sparse(sparse_matrix: &mut Vec<Vec<(u16, I32F32)>>, columns: u16) {
-=======
-#[allow(dead_code)]
 pub fn inplace_col_normalize_sparse(sparse_matrix: &mut [Vec<(u16, I32F32)>], columns: u16) {
->>>>>>> 0288a734
     let mut col_sum: Vec<I32F32> = vec![I32F32::from_num(0.0); columns as usize]; // assume square matrix, rows=cols
     for sparse_row in sparse_matrix.iter() {
         for (j, value) in sparse_row.iter() {
@@ -462,19 +364,13 @@
 
 // Normalizes (sum to 1 except 0) each column (dim=1) of a matrix in-place.
 #[allow(dead_code)]
-<<<<<<< HEAD
-pub fn inplace_col_normalize(x: &mut Vec<Vec<I32F32>>) {
+pub fn inplace_col_normalize(x: &mut [Vec<I32F32>]) {
     let Some(first_row) = x.first() else {
-=======
-pub fn inplace_col_normalize(x: &mut [Vec<I32F32>]) {
-    if x.is_empty() {
->>>>>>> 0288a734
         return;
     };
     if first_row.is_empty() {
         return;
     }
-<<<<<<< HEAD
     let cols = first_row.len();
     let col_sums = x.into_iter().fold(vec![I32F32::from_num(0.0); cols], |acc, row| {
         row.into_iter().zip(acc).map(|(&mut m_val, acc_val)| {
@@ -491,34 +387,7 @@
 
 // Max-upscale each column (dim=1) of a sparse matrix in-place.
 #[allow(dead_code, clippy::indexing_slicing)]
-pub fn inplace_col_max_upscale_sparse(sparse_matrix: &mut Vec<Vec<(u16, I32F32)>>, columns: u16) {
-=======
-    let cols = x[0].len();
-    let mut col_sum: Vec<I32F32> = vec![I32F32::from_num(0.0); cols];
-    #[allow(clippy::needless_range_loop)]
-    for i in 0..x.len() {
-        assert_eq!(x[i].len(), cols);
-        #[allow(clippy::needless_range_loop)]
-        for j in 0..cols {
-            col_sum[j] += x[i][j];
-        }
-    }
-    #[allow(clippy::needless_range_loop)]
-    for j in 0..cols {
-        if col_sum[j] == I32F32::from_num(0.0_f32) {
-            continue;
-        }
-        #[allow(clippy::needless_range_loop)]
-        for i in 0..x.len() {
-            x[i][j] /= col_sum[j];
-        }
-    }
-}
-
-// Max-upscale each column (dim=1) of a sparse matrix in-place.
-#[allow(dead_code)]
 pub fn inplace_col_max_upscale_sparse(sparse_matrix: &mut [Vec<(u16, I32F32)>], columns: u16) {
->>>>>>> 0288a734
     let mut col_max: Vec<I32F32> = vec![I32F32::from_num(0.0); columns as usize]; // assume square matrix, rows=cols
     for sparse_row in sparse_matrix.iter() {
         for (j, value) in sparse_row.iter() {
@@ -539,19 +408,13 @@
 
 // Max-upscale each column (dim=1) of a matrix in-place.
 #[allow(dead_code)]
-<<<<<<< HEAD
-pub fn inplace_col_max_upscale(x: &mut Vec<Vec<I32F32>>) {
+pub fn inplace_col_max_upscale(x: &mut [Vec<I32F32>]) {
     let Some(first_row) = x.first() else {
-=======
-pub fn inplace_col_max_upscale(x: &mut [Vec<I32F32>]) {
-    if x.is_empty() {
->>>>>>> 0288a734
         return;
     };
     if first_row.is_empty() {
         return;
     }
-<<<<<<< HEAD
     let cols = first_row.len();
     let col_maxes = x.into_iter().fold(vec![I32F32::from_num(0_f32); cols], |acc, row| {
         row.into_iter().zip(acc).map(|(m_val, acc_val)| {
@@ -564,32 +427,6 @@
             *m_val /= col_max;
         });
     });
-=======
-    let cols = x[0].len();
-    let mut col_max: Vec<I32F32> = vec![I32F32::from_num(0.0); cols];
-
-    #[allow(clippy::needless_range_loop)]
-    for i in 0..x.len() {
-        assert_eq!(x[i].len(), cols);
-        for j in 0..cols {
-            if col_max[j] < x[i][j] {
-                col_max[j] = x[i][j];
-            }
-        }
-    }
-
-    #[allow(clippy::needless_range_loop)]
-    for j in 0..cols {
-        if col_max[j] == I32F32::from_num(0.0_f32) {
-            continue;
-        }
-
-        #[allow(clippy::needless_range_loop)]
-        for i in 0..x.len() {
-            x[i][j] /= col_max[j];
-        }
-    }
->>>>>>> 0288a734
 }
 
 // Apply mask to vector, mask=true will mask out, i.e. set to 0.
@@ -607,13 +444,8 @@
 
 // Apply mask to matrix, mask=true will mask out, i.e. set to 0.
 #[allow(dead_code)]
-<<<<<<< HEAD
-pub fn inplace_mask_matrix(mask: &Vec<Vec<bool>>, matrix: &mut Vec<Vec<I32F32>>) {
+pub fn inplace_mask_matrix(mask: &[Vec<bool>], matrix: &mut Vec<Vec<I32F32>>) {
     let Some(first_row) = mask.first() else {
-=======
-pub fn inplace_mask_matrix(mask: &[Vec<bool>], matrix: &mut [Vec<I32F32>]) {
-    if mask.is_empty() {
->>>>>>> 0288a734
         return;
     };
     if first_row.is_empty() {
@@ -630,14 +462,8 @@
 
 // Apply row mask to matrix, mask=true will mask out, i.e. set to 0.
 #[allow(dead_code)]
-<<<<<<< HEAD
-pub fn inplace_mask_rows(mask: &Vec<bool>, matrix: &mut Vec<Vec<I32F32>>) {
+pub fn inplace_mask_rows(mask: &[bool], matrix: &mut [Vec<I32F32>]) {
     let Some(first_row) = matrix.first() else {
-=======
-pub fn inplace_mask_rows(mask: &[bool], matrix: &mut [Vec<I32F32>]) {
-    let rows = matrix.len();
-    if rows == 0 {
->>>>>>> 0288a734
         return;
     };
     let cols = first_row.len();
@@ -652,13 +478,8 @@
 
 // Mask out the diagonal of the input matrix in-place.
 #[allow(dead_code)]
-<<<<<<< HEAD
-pub fn inplace_mask_diag(matrix: &mut Vec<Vec<I32F32>>) {
+pub fn inplace_mask_diag(matrix: &mut [Vec<I32F32>]) {
     let Some(first_row) = matrix.first() else {
-=======
-pub fn inplace_mask_diag(matrix: &mut [Vec<I32F32>]) {
-    if matrix.is_empty() {
->>>>>>> 0288a734
         return;
     };
     if first_row.is_empty() {
@@ -666,7 +487,6 @@
     }
     assert_eq!(matrix.len(), first_row.len());
     let zero: I32F32 = I32F32::from_num(0.0);
-<<<<<<< HEAD
     matrix.into_iter().enumerate().for_each(|(idx, row)| {
         let Some(elem) = row.into_iter().nth(idx) else {
             // Should not happen since matrix is square
@@ -674,12 +494,6 @@
         };
         *elem = zero;
     });
-=======
-    #[allow(clippy::needless_range_loop)]
-    for i in 0..matrix.len() {
-        matrix[i][i] = zero;
-    }
->>>>>>> 0288a734
 }
 
 // Return a new sparse matrix that replaces masked rows with an empty vector placeholder.
@@ -701,25 +515,11 @@
 
 // Return a new sparse matrix with a masked out diagonal of input sparse matrix.
 #[allow(dead_code)]
-<<<<<<< HEAD
-pub fn mask_diag_sparse(sparse_matrix: &Vec<Vec<(u16, I32F32)>>) -> Vec<Vec<(u16, I32F32)>> {
+pub fn mask_diag_sparse(sparse_matrix: &[Vec<(u16, I32F32)>]) -> Vec<Vec<(u16, I32F32)>> {
     sparse_matrix.into_iter().enumerate().map(|(i, sparse_row)| {
         sparse_row.into_iter().filter(|(j, _)| i != (*j as usize)).copied().collect()
     })
     .collect()
-=======
-pub fn mask_diag_sparse(sparse_matrix: &[Vec<(u16, I32F32)>]) -> Vec<Vec<(u16, I32F32)>> {
-    let n: usize = sparse_matrix.len();
-    let mut result: Vec<Vec<(u16, I32F32)>> = vec![vec![]; n];
-    for (i, sparse_row) in sparse_matrix.iter().enumerate() {
-        for (j, value) in sparse_row.iter() {
-            if i != (*j as usize) {
-                result[i].push((*j, *value));
-            }
-        }
-    }
-    result
->>>>>>> 0288a734
 }
 
 // Remove cells from sparse matrix where the mask function of two vectors is true.
@@ -744,13 +544,8 @@
 
 // Row-wise matrix-vector hadamard product.
 #[allow(dead_code)]
-<<<<<<< HEAD
-pub fn row_hadamard(matrix: &Vec<Vec<I32F32>>, vector: &Vec<I32F32>) -> Vec<Vec<I32F32>> {
+pub fn row_hadamard(matrix: &[Vec<I32F32>], vector: &[I32F32]) -> Vec<Vec<I32F32>> {
     let Some(first_row) = matrix.first() else {
-=======
-pub fn row_hadamard(matrix: &[Vec<I32F32>], vector: &[I32F32]) -> Vec<Vec<I32F32>> {
-    if matrix.is_empty() {
->>>>>>> 0288a734
         return vec![vec![]];
     };
     if first_row.is_empty() {
@@ -768,31 +563,16 @@
     sparse_matrix: &[Vec<(u16, I32F32)>],
     vector: &[I32F32],
 ) -> Vec<Vec<(u16, I32F32)>> {
-<<<<<<< HEAD
     sparse_matrix.into_iter().zip(vector).map(|(sparse_row, vec_val)| {
         sparse_row.into_iter().map(|(j, value)| (*j, *value * *vec_val)).collect()
     })
     .collect()
-=======
-    let mut result: Vec<Vec<(u16, I32F32)>> = sparse_matrix.to_vec();
-    for (i, sparse_row) in result.iter_mut().enumerate() {
-        for (_j, value) in sparse_row.iter_mut() {
-            *value *= vector[i];
-        }
-    }
-    result
->>>>>>> 0288a734
 }
 
 // Row-wise matrix-vector product, column-wise sum: result_j = SUM(i) vector_i * matrix_ij.
 #[allow(dead_code)]
-<<<<<<< HEAD
-pub fn matmul(matrix: &Vec<Vec<I32F32>>, vector: &Vec<I32F32>) -> Vec<I32F32> {
+pub fn matmul(matrix: &[Vec<I32F32>], vector: &[I32F32]) -> Vec<I32F32> {
     let Some(first_row) = matrix.first() else {
-=======
-pub fn matmul(matrix: &[Vec<I32F32>], vector: &[I32F32]) -> Vec<I32F32> {
-    if matrix.is_empty() {
->>>>>>> 0288a734
         return vec![];
     };
     let cols = first_row.len();
@@ -800,55 +580,8 @@
         return vec![];
     }
     assert!(matrix.len() == vector.len());
-<<<<<<< HEAD
     matrix.into_iter().zip(vector).fold(vec![I32F32::from_num(0_f32); cols], |acc, (row, vec_val)| {
         row.into_iter().zip(acc).map(|(m_val, acc_val)| {
-            acc_val + vec_val * m_val
-        })
-        .collect()
-    })
-=======
-    let mut result: Vec<I32F32> = vec![I32F32::from_num(0.0); matrix[0].len()];
-    #[allow(clippy::needless_range_loop)]
-    for i in 0..matrix.len() {
-        #[allow(clippy::needless_range_loop)]
-        for j in 0..matrix[i].len() {
-            // Compute ranks: r_j = SUM(i) w_ij * s_i
-            // Compute trust scores: t_j = SUM(i) w_ij * s_i
-            // result_j = SUM(i) vector_i * matrix_ij
-            result[j] += vector[i] * matrix[i][j];
-        }
-    }
-    result
->>>>>>> 0288a734
-}
-
-// Row-wise matrix-vector product, column-wise sum: result_j = SUM(i) vector_i * matrix_ij.
-#[allow(dead_code)]
-<<<<<<< HEAD
-pub fn matmul_64(matrix: &Vec<Vec<I64F64>>, vector: &Vec<I64F64>) -> Vec<I64F64> {
-    let Some(first_row) = matrix.first() else {
-=======
-pub fn matmul_64(matrix: &[Vec<I64F64>], vector: &[I64F64]) -> Vec<I64F64> {
-    if matrix.is_empty() {
->>>>>>> 0288a734
-        return vec![];
-    };
-    let cols = first_row.len();
-    if cols == 0 {
-        return vec![];
-    }
-    assert!(matrix.len() == vector.len());
-<<<<<<< HEAD
-    matrix.into_iter().zip(vector).fold(vec![I64F64::from_num(0.0); cols], |acc, (row, vec_val)| {
-        row.into_iter().zip(acc).map(|(m_val, acc_val)| {
-=======
-    let mut result: Vec<I64F64> = vec![I64F64::from_num(0.0); matrix[0].len()];
-    #[allow(clippy::needless_range_loop)]
-    for i in 0..matrix.len() {
-        #[allow(clippy::needless_range_loop)]
-        for j in 0..matrix[i].len() {
->>>>>>> 0288a734
             // Compute ranks: r_j = SUM(i) w_ij * s_i
             // Compute trust scores: t_j = SUM(i) w_ij * s_i
             // result_j = SUM(i) vector_i * matrix_ij
@@ -858,32 +591,40 @@
     })
 }
 
+// Row-wise matrix-vector product, column-wise sum: result_j = SUM(i) vector_i * matrix_ij.
+#[allow(dead_code)]
+pub fn matmul_64(matrix: &[Vec<I64F64>], vector: &[I64F64]) -> Vec<I64F64> {
+    let Some(first_row) = matrix.first() else {
+        return vec![];
+    };
+    let cols = first_row.len();
+    if cols == 0 {
+        return vec![];
+    }
+    assert!(matrix.len() == vector.len());
+    matrix.into_iter().zip(vector).fold(vec![I64F64::from_num(0.0); cols], |acc, (row, vec_val)| {
+        row.into_iter().zip(acc).map(|(m_val, acc_val)| {
+            // Compute ranks: r_j = SUM(i) w_ij * s_i
+            // Compute trust scores: t_j = SUM(i) w_ij * s_i
+            // result_j = SUM(i) vector_i * matrix_ij
+            acc_val + vec_val * m_val
+        })
+        .collect()
+    })
+}
+
 // Column-wise matrix-vector product, row-wise sum: result_i = SUM(j) vector_j * matrix_ij.
 #[allow(dead_code)]
-<<<<<<< HEAD
-pub fn matmul_transpose(matrix: &Vec<Vec<I32F32>>, vector: &Vec<I32F32>) -> Vec<I32F32> {
+pub fn matmul_transpose(matrix: &[Vec<I32F32>], vector: &[I32F32]) -> Vec<I32F32> {
     let Some(first_row) = matrix.first() else {
-=======
-pub fn matmul_transpose(matrix: &[Vec<I32F32>], vector: &[I32F32]) -> Vec<I32F32> {
-    if matrix.is_empty() {
->>>>>>> 0288a734
         return vec![];
     };
     if first_row.is_empty() {
         return vec![];
     }
-<<<<<<< HEAD
     assert!(first_row.len() == vector.len());
     matrix.into_iter().map(|row| {
         row.into_iter().zip(vector).fold(I32F32::from_num(0.0), |acc, (velem, melem)| {
-=======
-    assert!(matrix[0].len() == vector.len());
-    let mut result: Vec<I32F32> = vec![I32F32::from_num(0.0); matrix.len()];
-    #[allow(clippy::needless_range_loop)]
-    for i in 0..matrix.len() {
-        #[allow(clippy::needless_range_loop)]
-        for j in 0..matrix[i].len() {
->>>>>>> 0288a734
             // Compute dividends: d_j = SUM(i) b_ji * inc_i
             // result_j = SUM(i) vector_i * matrix_ji
             // result_i = SUM(j) vector_j * matrix_ij
@@ -932,24 +673,12 @@
 
 // Set inplace matrix values above column threshold to threshold value.
 #[allow(dead_code)]
-<<<<<<< HEAD
-pub fn inplace_col_clip(x: &mut Vec<Vec<I32F32>>, col_threshold: &Vec<I32F32>) {
+pub fn inplace_col_clip(x: &mut [Vec<I32F32>], col_threshold: &[I32F32]) {
     x.into_iter().for_each(|row| {
         row.into_iter().zip(col_threshold).for_each(|(value, threshold)| {
             *value = *threshold.min(value);
         });
     });
-=======
-pub fn inplace_col_clip(x: &mut [Vec<I32F32>], col_threshold: &[I32F32]) {
-    #[allow(clippy::needless_range_loop)]
-    for i in 0..x.len() {
-        for j in 0..x[i].len() {
-            if x[i][j] > col_threshold[j] {
-                x[i][j] = col_threshold[j];
-            }
-        }
-    }
->>>>>>> 0288a734
 }
 
 // Return sparse matrix with values above column threshold set to threshold value.
@@ -996,20 +725,11 @@
 
 // Set inplace matrix values below threshold to lower, and equal-above to upper.
 #[allow(dead_code)]
-<<<<<<< HEAD
-pub fn inplace_clip(x: &mut Vec<Vec<I32F32>>, threshold: I32F32, upper: I32F32, lower: I32F32) {
+pub fn inplace_clip(x: &mut [Vec<I32F32>], threshold: I32F32, upper: I32F32, lower: I32F32) {
     x.into_iter().for_each(|row| {
         row.into_iter().for_each(|elem| {
             *elem = if *elem >= threshold {
                 upper
-=======
-pub fn inplace_clip(x: &mut [Vec<I32F32>], threshold: I32F32, upper: I32F32, lower: I32F32) {
-    #[allow(clippy::needless_range_loop)]
-    for i in 0..x.len() {
-        for j in 0..x[i].len() {
-            if x[i][j] >= threshold {
-                x[i][j] = upper;
->>>>>>> 0288a734
             } else {
                 lower
             };
@@ -1256,19 +976,11 @@
 // `alpha` is the EMA coefficient, how much to add of the new observation, typically small,
 // higher alpha discounts older observations faster.
 #[allow(dead_code)]
-<<<<<<< HEAD
-pub fn mat_ema(new: &Vec<Vec<I32F32>>, old: &Vec<Vec<I32F32>>, alpha: I32F32) -> Vec<Vec<I32F32>> {
+pub fn mat_ema(new: &[Vec<I32F32>], old: &[Vec<I32F32>], alpha: I32F32) -> Vec<Vec<I32F32>> {
     let Some(first_row) = new.first() else {
         return vec![vec![]];
     };
     if first_row.is_empty() {
-=======
-pub fn mat_ema(new: &[Vec<I32F32>], old: &[Vec<I32F32>], alpha: I32F32) -> Vec<Vec<I32F32>> {
-    if new.is_empty() {
-        return vec![vec![]; 1];
-    }
-    if new[0].is_empty() {
->>>>>>> 0288a734
         return vec![vec![]; 1];
     }
     let one_minus_alpha: I32F32 = I32F32::from_num(1.0) - alpha;
@@ -1314,24 +1026,11 @@
 
 // Return sparse matrix only with elements >= threshold of an input sparse matrix.
 #[allow(dead_code)]
-<<<<<<< HEAD
-pub fn sparse_threshold(w: &Vec<Vec<(u16, I32F32)>>, threshold: I32F32) -> Vec<Vec<(u16, I32F32)>> {
+pub fn sparse_threshold(w: &[Vec<(u16, I32F32)>], threshold: I32F32) -> Vec<Vec<(u16, I32F32)>> {
     w.into_iter().map(|row| {
         row.into_iter().filter(|(_, weight)| *weight >= threshold).copied().collect()
     })
     .collect()
-=======
-pub fn sparse_threshold(w: &[Vec<(u16, I32F32)>], threshold: I32F32) -> Vec<Vec<(u16, I32F32)>> {
-    let mut sparse_threshold_result: Vec<Vec<(u16, I32F32)>> = vec![vec![]; w.len()];
-    for (uid_i, weights_i) in w.iter().enumerate() {
-        for (uid_j, weight_ij) in weights_i.iter() {
-            if *weight_ij >= threshold {
-                sparse_threshold_result[uid_i].push((*uid_j, *weight_ij));
-            }
-        }
-    }
-    sparse_threshold_result
->>>>>>> 0288a734
 }
 
 #[cfg(test)]
