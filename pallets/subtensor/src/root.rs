// The MIT License (MIT)
// Copyright © 2023 Yuma Rao

// Permission is hereby granted, free of charge, to any person obtaining a copy of this software and associated
// documentation files (the “Software”), to deal in the Software without restriction, including without limitation
// the rights to use, copy, modify, merge, publish, distribute, sublicense, and/or sell copies of the Software,
// and to permit persons to whom the Software is furnished to do so, subject to the following conditions:

// The above copyright notice and this permission notice shall be included in all copies or substantial portions of
// the Software.

// THE SOFTWARE IS PROVIDED “AS IS”, WITHOUT WARRANTY OF ANY KIND, EXPRESS OR IMPLIED, INCLUDING BUT NOT LIMITED TO
// THE WARRANTIES OF MERCHANTABILITY, FITNESS FOR A PARTICULAR PURPOSE AND NONINFRINGEMENT. IN NO EVENT SHALL
// THE AUTHORS OR COPYRIGHT HOLDERS BE LIABLE FOR ANY CLAIM, DAMAGES OR OTHER LIABILITY, WHETHER IN AN ACTION
// OF CONTRACT, TORT OR OTHERWISE, ARISING FROM, OUT OF OR IN CONNECTION WITH THE SOFTWARE OR THE USE OR OTHER
// DEALINGS IN THE SOFTWARE.

use super::*;
use crate::math::*;
use frame_support::dispatch::Pays;
<<<<<<< HEAD
=======
use frame_support::storage::{IterableStorageDoubleMap, IterableStorageMap};
>>>>>>> ed84d0d6
use frame_support::traits::Get;
use frame_support::weights::Weight;
use sp_std::vec;
use substrate_fixed::{
    transcendental::log2,
    types::I96F32,
};

impl<T: Config> Pallet<T> {
<<<<<<< HEAD
    // Retrieves a boolean true is subnet emissions are determined by
    // subnet specific staking.
    //
    // # Returns:
    // * 'bool': Whether subnet emissions are determined by subnet specific staking.
    //
    pub fn subnet_staking_on() -> bool {
        SubnetStakingOn::<T>::get()
    }
    pub fn set_subnet_staking(subnet_staking: bool) {
        SubnetStakingOn::<T>::put(subnet_staking);
    }

    // Retrieves the unique identifier (UID) for the root network.
    //
    // The root network is a special case and has a fixed UID of 0.
    //
    // # Returns:
    // * 'u16': The UID for the root network.
    //
=======
    /// Retrieves the unique identifier (UID) for the root network.
    ///
    /// The root network is a special case and has a fixed UID of 0.
    ///
    /// # Returns:
    /// * 'u16': The UID for the root network.
    ///
>>>>>>> ed84d0d6
    pub fn get_root_netuid() -> u16 {
        0
    }

    /// Fetches the total count of subnets.
    ///
    /// This function retrieves the total number of subnets present on the chain.
    ///
    /// # Returns:
    /// * 'u16': The total number of subnets.
    ///
    pub fn get_num_subnets() -> u16 {
        TotalNetworks::<T>::get()
    }

    /// Fetches the max number of subnet
    ///
    /// This function retrieves the max number of subnet.
    ///
    /// # Returns:
    /// * 'u16': The max number of subnet
    ///
    pub fn get_max_subnets() -> u16 {
        SubnetLimit::<T>::get()
    }

    /// Sets the max number of subnet
    ///
    /// This function sets the max number of subnet.
    ///
    pub fn set_max_subnets(limit: u16) {
        SubnetLimit::<T>::put(limit);
        Self::deposit_event(Event::SubnetLimitSet(limit));
    }

    /// Fetches the total count of root network validators
    ///
    /// This function retrieves the total number of root network validators.
    ///
    /// # Returns:
    /// * 'u16': The total number of root network validators
    ///
    pub fn get_num_root_validators() -> u16 {
        Self::get_subnetwork_n(Self::get_root_netuid())
    }

    /// Fetches the max validators count of root network.
    ///
    /// This function retrieves the max validators count of root network.
    ///
    /// # Returns:
    /// * 'u16': The max validators count of root network.
    ///
    pub fn get_max_root_validators() -> u16 {
        Self::get_max_allowed_uids(Self::get_root_netuid())
    }

<<<<<<< HEAD
    // Returns true if the subnetwork exists.
    //
    // This function checks if a subnetwork with the given UID exists.
    //
    // # Returns:
    // * 'bool': Whether the subnet exists.
    //
=======
    /// Returns the emission value for the given subnet.
    ///
    /// This function retrieves the emission value for the given subnet.
    ///
    /// # Returns:
    /// * 'u64': The emission value for the given subnet.
    ///
    pub fn get_subnet_emission_value(netuid: u16) -> u64 {
        EmissionValues::<T>::get(netuid)
    }

    /// Returns true if the subnetwork exists.
    ///
    /// This function checks if a subnetwork with the given UID exists.
    ///
    /// # Returns:
    /// * 'bool': Whether the subnet exists.
    ///
>>>>>>> ed84d0d6
    pub fn if_subnet_exist(netuid: u16) -> bool {
        NetworksAdded::<T>::get(netuid)
    }

    /// Returns a list of subnet netuid equal to total networks.
    ///
    ///
    /// This iterates through all the networks and returns a list of netuids.
    ///
    /// # Returns:
    /// * 'Vec<u16>': Netuids of all subnets.
    ///
    pub fn get_all_subnet_netuids() -> Vec<u16> {
<<<<<<< HEAD
        return NetworksAdded::<T>::iter()
=======
        <NetworksAdded<T> as IterableStorageMap<u16, bool>>::iter()
>>>>>>> ed84d0d6
            .map(|(netuid, _)| netuid)
            .collect()
    }

    /// Calculates the block emission based on the total issuance.
    ///
    /// This function computes the block emission by applying a logarithmic function
    /// to the total issuance of the network. The formula used takes into account
    /// the current total issuance and adjusts the emission rate accordingly to ensure
    /// a smooth issuance curve. The emission rate decreases as the total issuance increases,
    /// following a logarithmic decay.
    ///
    /// # Returns
    /// * 'Result<u64, &'static str>': The calculated block emission rate or error.
    ///
    pub fn get_block_emission() -> Result<u64, &'static str> {
        // Convert the total issuance to a fixed-point number for calculation.
        Self::get_block_emission_for_issuance(Self::get_total_issuance())
    }

<<<<<<< HEAD
    // Returns the block emission for an issuance value.
=======
    /// Returns the block emission for an issuance value.
>>>>>>> ed84d0d6
    pub fn get_block_emission_for_issuance(issuance: u64) -> Result<u64, &'static str> {
        // Convert issuance to a float for calculations below.
        let total_issuance: I96F32 = I96F32::from_num(issuance);
        // Check to prevent division by zero when the total supply is reached
        // and creating an issuance greater than the total supply.
        if total_issuance >= I96F32::from_num(TotalSupply::<T>::get()) {
            return Ok(0);
        }
        // Calculate the logarithmic residual of the issuance against half the total supply.
        let residual: I96F32 = log2(
            I96F32::from_num(1.0)
                / (I96F32::from_num(1.0)
                    - total_issuance
                        / (I96F32::from_num(2.0) * I96F32::from_num(10_500_000_000_000_000.0))),
        )
        .map_err(|_| "Logarithm calculation failed")?;
        // Floor the residual to smooth out the emission rate.
        let floored_residual: I96F32 = residual.floor();
        // Calculate the final emission rate using the floored residual.
        // Convert floored_residual to an integer
        let floored_residual_int: u64 = floored_residual.to_num::<u64>();
        // Multiply 2.0 by itself floored_residual times to calculate the power of 2.
        let mut multiplier: I96F32 = I96F32::from_num(1.0);
        for _ in 0..floored_residual_int {
            multiplier *= I96F32::from_num(2.0);
        }
        let block_emission_percentage: I96F32 = I96F32::from_num(1.0) / multiplier;
        // Calculate the actual emission based on the emission rate
        let block_emission: I96F32 =
            block_emission_percentage * I96F32::from_num(DefaultBlockEmission::<T>::get());
        // Convert to u64
        let block_emission_u64: u64 = block_emission.to_num::<u64>();
        if BlockEmission::<T>::get() != block_emission_u64 {
            BlockEmission::<T>::put(block_emission_u64);
        }
        Ok(block_emission_u64)
    }

    /// Checks for any UIDs in the given list that are either equal to the root netuid or exceed the total number of subnets.
    ///
    /// It's important to check for invalid UIDs to ensure data integrity and avoid referencing nonexistent subnets.
    ///
    /// # Arguments:
    /// * 'uids': A reference to a vector of UIDs to check.
    ///
    /// # Returns:
    /// * 'bool': 'true' if any of the UIDs are invalid, 'false' otherwise.
    ///
    pub fn contains_invalid_root_uids(netuids: &[u16]) -> bool {
        for netuid in netuids {
            if !Self::if_subnet_exist(*netuid) {
                log::debug!(
                    "contains_invalid_root_uids: netuid {:?} does not exist",
                    netuid
                );
                return true;
            }
        }
        false
    }

<<<<<<< HEAD
    pub fn get_network_rate_limit() -> u64 {
        NetworkRateLimit::<T>::get()
    }
=======
    /// Sets the emission values for each netuid
    ///
    pub fn set_emission_values(netuids: &[u16], emission: Vec<u64>) -> Result<(), &'static str> {
        log::debug!(
            "set_emission_values: netuids: {:?} emission:{:?}",
            netuids,
            emission
        );

        // Be careful this function can fail.
        if Self::contains_invalid_root_uids(netuids) {
            log::error!("set_emission_values: contains_invalid_root_uids");
            return Err("Invalid netuids");
        }
        if netuids.len() != emission.len() {
            log::error!("set_emission_values: netuids.len() != emission.len()");
            return Err("netuids and emission must have the same length");
        }
        for (netuid_i, emission_i) in netuids.iter().zip(emission) {
            log::debug!("set netuid:{:?} emission:{:?}", netuid_i, emission_i);
            EmissionValues::<T>::insert(*netuid_i, emission_i);
        }
        Ok(())
    }

    /// Retrieves weight matrix associated with the root network.
    ///  Weights represent the preferences for each subnetwork.
    ///
    /// # Returns:
    /// A 2D vector ('Vec<Vec<I32F32>>') where each entry [i][j] represents the weight of subnetwork
    /// 'j' with according to the preferences of key. Validator 'i' within the root network.
    ///
    pub fn get_root_weights() -> Vec<Vec<I64F64>> {
        // --- 0. The number of validators on the root network.
        let n: usize = Self::get_num_root_validators() as usize;

        // --- 1 The number of subnets to validate.
        log::debug!("subnet size before cast: {:?}", Self::get_num_subnets());
        let k: usize = Self::get_num_subnets() as usize;
        log::debug!("n: {:?} k: {:?}", n, k);

        // --- 2. Initialize a 2D vector with zeros to store the weights. The dimensions are determined
        // by `n` (number of validators) and `k` (total number of subnets).
        let mut weights: Vec<Vec<I64F64>> = vec![vec![I64F64::from_num(0.0); k]; n];
        log::debug!("weights:\n{:?}\n", weights);

        let subnet_list = Self::get_all_subnet_netuids();

        // --- 3. Iterate over stored weights and fill the matrix.
        for (uid_i, weights_i) in
            <Weights<T> as IterableStorageDoubleMap<u16, u16, Vec<(u16, u16)>>>::iter_prefix(
                Self::get_root_netuid(),
            )
        {
            // --- 4. Iterate over each weight entry in `weights_i` to update the corresponding value in the
            // initialized `weights` 2D vector. Here, `uid_j` represents a subnet, and `weight_ij` is the
            // weight of `uid_i` with respect to `uid_j`.
            for (netuid, weight_ij) in &weights_i {
                let idx = uid_i as usize;
                if let Some(weight) = weights.get_mut(idx) {
                    if let Some((w, _)) = weight
                        .iter_mut()
                        .zip(&subnet_list)
                        .find(|(_, subnet)| *subnet == netuid)
                    {
                        *w = I64F64::from_num(*weight_ij);
                    }
                }
            }
        }

        // --- 5. Return the filled weights matrix.
        weights
    }

    /// Sets the network rate limit and emit the `NetworkRateLimitSet` event
    ///
>>>>>>> ed84d0d6
    pub fn set_network_rate_limit(limit: u64) {
        NetworkRateLimit::<T>::set(limit);
        Self::deposit_event(Event::NetworkRateLimitSet(limit));
    }

<<<<<<< HEAD
    // Registers a user's hotkey to the root network.
    //
    // This function is responsible for registering the hotkey of a user.
    // The root key with the least stake if pruned in the event of a filled network.
    //
    // # Arguments:
    // * 'origin': Represents the origin of the call.
    // * 'hotkey': The hotkey that the user wants to register to the root network.
    //
    // # Returns:
    // * 'DispatchResult': A result type indicating success or failure of the registration.
    //
=======
    /// Computes and sets emission values for the root network which determine the emission for all subnets.
    ///
    /// This function is responsible for calculating emission based on network weights, stake values,
    /// and registered hotkeys.
    ///
    pub fn root_epoch(block_number: u64) -> Result<(), &'static str> {
        // --- 0. The unique ID associated with the root network.
        let root_netuid: u16 = Self::get_root_netuid();

        // --- 3. Check if we should update the emission values based on blocks since emission was last set.
        let blocks_until_next_epoch: u64 =
            Self::blocks_until_next_epoch(root_netuid, Self::get_tempo(root_netuid), block_number);
        if blocks_until_next_epoch != 0 {
            // Not the block to update emission values.
            log::debug!("blocks_until_next_epoch: {:?}", blocks_until_next_epoch);
            return Err("");
        }

        // --- 1. Retrieves the number of root validators on subnets.
        let n: u16 = Self::get_num_root_validators();
        log::debug!("n:\n{:?}\n", n);
        if n == 0 {
            // No validators.
            return Err("No validators to validate emission values.");
        }

        // --- 2. Obtains the number of registered subnets.
        let k: u16 = Self::get_all_subnet_netuids().len() as u16;
        log::debug!("k:\n{:?}\n", k);
        if k == 0 {
            // No networks to validate.
            return Err("No networks to validate emission values.");
        }

        // --- 4. Determines the total block emission across all the subnetworks. This is the
        // value which will be distributed based on the computation below.
        let block_emission: I64F64 = I64F64::from_num(Self::get_block_emission()?);
        log::debug!("block_emission:\n{:?}\n", block_emission);

        // --- 5. A collection of all registered hotkeys on the root network. Hotkeys
        // pairs with network UIDs and stake values.
        let mut hotkeys: Vec<(u16, T::AccountId)> = vec![];
        for (uid_i, hotkey) in
            <Keys<T> as IterableStorageDoubleMap<u16, u16, T::AccountId>>::iter_prefix(root_netuid)
        {
            hotkeys.push((uid_i, hotkey));
        }
        log::debug!("hotkeys:\n{:?}\n", hotkeys);

        // --- 6. Retrieves and stores the stake value associated with each hotkey on the root network.
        // Stakes are stored in a 64-bit fixed point representation for precise calculations.
        let mut stake_i64: Vec<I64F64> = vec![I64F64::from_num(0.0); n as usize];
        for ((_, hotkey), stake) in hotkeys.iter().zip(&mut stake_i64) {
            *stake = I64F64::from_num(Self::get_total_stake_for_hotkey(hotkey));
        }
        inplace_normalize_64(&mut stake_i64);
        log::debug!("S:\n{:?}\n", &stake_i64);

        // --- 8. Retrieves the network weights in a 2D Vector format. Weights have shape
        // n x k where is n is the number of registered peers and k is the number of subnets.
        let weights: Vec<Vec<I64F64>> = Self::get_root_weights();
        log::debug!("W:\n{:?}\n", &weights);

        // --- 9. Calculates the rank of networks. Rank is a product of weights and stakes.
        // Ranks will have shape k, a score for each subnet.
        let ranks: Vec<I64F64> = matmul_64(&weights, &stake_i64);
        log::debug!("R:\n{:?}\n", &ranks);

        // --- 10. Calculates the trust of networks. Trust is a sum of all stake with weights > 0.
        // Trust will have shape k, a score for each subnet.
        let total_networks = Self::get_num_subnets();
        let mut trust = vec![I64F64::from_num(0); total_networks as usize];
        let mut total_stake: I64F64 = I64F64::from_num(0);
        for (weights, hotkey_stake) in weights.iter().zip(stake_i64) {
            total_stake += hotkey_stake;
            for (weight, trust_score) in weights.iter().zip(&mut trust) {
                if *weight > 0 {
                    *trust_score += hotkey_stake;
                }
            }
        }

        log::debug!("T_before normalization:\n{:?}\n", &trust);
        log::debug!("Total_stake:\n{:?}\n", &total_stake);

        if total_stake == 0 {
            return Err("No stake on network");
        }

        for trust_score in trust.iter_mut() {
            if let Some(quotient) = trust_score.checked_div(total_stake) {
                *trust_score = quotient;
            }
        }

        // --- 11. Calculates the consensus of networks. Consensus is a sigmoid normalization of the trust scores.
        // Consensus will have shape k, a score for each subnet.
        log::debug!("T:\n{:?}\n", &trust);
        let one = I64F64::from_num(1);
        let mut consensus = vec![I64F64::from_num(0); total_networks as usize];
        for (trust_score, consensus_i) in trust.iter_mut().zip(&mut consensus) {
            let shifted_trust = *trust_score - I64F64::from_num(Self::get_float_kappa(0)); // Range( -kappa, 1 - kappa )
            let temperatured_trust = shifted_trust * I64F64::from_num(Self::get_rho(0)); // Range( -rho * kappa, rho ( 1 - kappa ) )
            let exponentiated_trust: I64F64 =
                substrate_fixed::transcendental::exp(-temperatured_trust)
                    .expect("temperatured_trust is on range( -rho * kappa, rho ( 1 - kappa ) )");

            *consensus_i = one / (one + exponentiated_trust);
        }

        log::debug!("C:\n{:?}\n", &consensus);
        let mut weighted_emission = vec![I64F64::from_num(0); total_networks as usize];
        for ((emission, consensus_i), rank) in
            weighted_emission.iter_mut().zip(&consensus).zip(&ranks)
        {
            *emission = *consensus_i * (*rank);
        }
        inplace_normalize_64(&mut weighted_emission);
        log::debug!("Ei64:\n{:?}\n", &weighted_emission);

        // -- 11. Converts the normalized 64-bit fixed point rank values to u64 for the final emission calculation.
        let emission_as_tao: Vec<I64F64> = weighted_emission
            .iter()
            .map(|v: &I64F64| *v * block_emission)
            .collect();

        // --- 12. Converts the normalized 64-bit fixed point rank values to u64 for the final emission calculation.
        let emission_u64: Vec<u64> = vec_fixed64_to_u64(emission_as_tao);
        log::debug!("Eu64:\n{:?}\n", &emission_u64);

        // --- 13. Set the emission values for each subnet directly.
        let netuids: Vec<u16> = Self::get_all_subnet_netuids();
        log::debug!("netuids: {:?} values: {:?}", netuids, emission_u64);

        Self::set_emission_values(&netuids, emission_u64)
    }

    /// Registers a user's hotkey to the root network.
    ///
    /// This function is responsible for registering the hotkey of a user.
    /// The root key with the least stake if pruned in the event of a filled network.
    ///
    /// # Arguments:
    /// * 'origin': Represents the origin of the call.
    /// * 'hotkey': The hotkey that the user wants to register to the root network.
    ///
    /// # Returns:
    /// * 'DispatchResult': A result type indicating success or failure of the registration.
    ///
>>>>>>> ed84d0d6
    pub fn do_root_register(origin: T::RuntimeOrigin, hotkey: T::AccountId) -> DispatchResult {
        // --- 0. Get the unique identifier (UID) for the root network.
        let root_netuid: u16 = Self::get_root_netuid();
        let current_block_number: u64 = Self::get_current_block_as_u64();
        ensure!(
            Self::if_subnet_exist(root_netuid),
            Error::<T>::NetworkDoesNotExist
        );

        // --- 1. Ensure that the call originates from a signed source and retrieve the caller's account ID (coldkey).
        let coldkey = ensure_signed(origin)?;
        log::info!(
            "do_root_register( coldkey: {:?}, hotkey: {:?} )",
            coldkey,
            hotkey
        );

        // --- 2. Ensure that the number of registrations in this block doesn't exceed the allowed limit.
        ensure!(
            Self::get_registrations_this_block(root_netuid)
                < Self::get_max_registrations_per_block(root_netuid),
            Error::<T>::TooManyRegistrationsThisBlock
        );

        // --- 3. Ensure that the number of registrations in this interval doesn't exceed thrice the target limit.
        ensure!(
            Self::get_registrations_this_interval(root_netuid)
                < Self::get_target_registrations_per_interval(root_netuid) * 3,
            Error::<T>::TooManyRegistrationsThisInterval
        );

        // --- 4. Check if the hotkey is already registered. If so, error out.
        ensure!(
            !Uids::<T>::contains_key(root_netuid, &hotkey),
            Error::<T>::AlreadyRegistered
        );

        // --- 6. Create a network account for the user if it doesn't exist.
        Self::create_account_if_non_existent(&coldkey, &hotkey);

        // --- 7. Fetch the current size of the subnetwork.
        let current_num_root_validators: u16 = Self::get_num_root_validators();

        // Declare a variable to hold the root UID.
        let subnetwork_uid: u16;

        // GDT of hotkey
        let hotkey_gdt = Self::get_hotkey_global_dynamic_tao(&hotkey);

        // --- 8. Check if the root net is below its allowed size.
        // max allowed is senate size.
        if current_num_root_validators < Self::get_max_root_validators() {
            // --- 12.1.1 We can append to the subnetwork as it's not full.
            subnetwork_uid = current_num_root_validators;

            // --- 12.1.2 Add the new account and make them a member of the Senate.
            Self::append_neuron(root_netuid, &hotkey, current_block_number);
            log::info!("add new neuron: {:?} on uid {:?}", hotkey, subnetwork_uid);
        } else {
            // --- 13.1.1 The network is full. Perform replacement.
            // Find the neuron with the lowest stake value to replace.
            // Iterate over all keys in the root network to find the neuron with the lowest stake.
            let (lowest_stake, lowest_uid) = Keys::<T>::iter_prefix(root_netuid).fold(
                (u64::MAX, 0),
                |(lowest_stake, lowest_uid), (uid_i, hotkey_i)| {
                    let stake_i: u64 = Self::get_hotkey_global_dynamic_tao(&hotkey_i);
                    if stake_i < lowest_stake {
                        (stake_i, uid_i)
                    } else {
                        (lowest_stake, lowest_uid)
                    }
                },
            );
            subnetwork_uid = lowest_uid;
            let replaced_hotkey: T::AccountId =
                Self::get_hotkey_for_net_and_uid(root_netuid, subnetwork_uid)?;

            // --- 13.1.2 The new account has a higher stake than the one being replaced.
            ensure!(lowest_stake < hotkey_gdt, Error::<T>::StakeTooLowForRoot);

            // --- 13.1.3 The new account has a higher stake than the one being replaced.
            // Replace the neuron account with new information.
            Self::replace_neuron(root_netuid, lowest_uid, &hotkey, current_block_number);

            log::info!(
                "replace neuron: {:?} with {:?} on uid {:?}",
                replaced_hotkey,
                hotkey,
                subnetwork_uid
            );
        }

        let current_stake = hotkey_gdt;
        // If we're full, we'll swap out the lowest stake member.
        let members = T::SenateMembers::members();
        if (members.len() as u32) == T::SenateMembers::max_members() {
            let mut sorted_members = members.clone();
            sorted_members.sort_by(|a, b| {
                let a_stake = Self::get_hotkey_global_dynamic_tao(a);
                let b_stake = Self::get_hotkey_global_dynamic_tao(b);

                b_stake.cmp(&a_stake)
            });

            if let Some(last) = sorted_members.last() {
                let last_stake = Self::get_hotkey_global_dynamic_tao(last);

                if last_stake < current_stake {
                    T::SenateMembers::swap_member(last, &hotkey).map_err(|e| e.error)?;
<<<<<<< HEAD
                    T::TriumvirateInterface::remove_votes(&last)?;
=======
                    T::TriumvirateInterface::remove_votes(last)?;
>>>>>>> ed84d0d6
                }
            }
        } else {
            T::SenateMembers::add_member(&hotkey).map_err(|e| e.error)?;
        }

        // --- 13. Force all members on root to become a delegate.
        if !Self::hotkey_is_delegate(&hotkey) {
            Self::delegate_hotkey(&hotkey, 11_796); // 18% cut defaulted.
        }

        // --- 14. Update the registration counters for both the block and interval.
        RegistrationsThisInterval::<T>::mutate(root_netuid, |val| *val += 1);
        RegistrationsThisBlock::<T>::mutate(root_netuid, |val| *val += 1);

        // --- 15. Log and announce the successful registration.
        log::info!(
            "RootRegistered(netuid:{:?} uid:{:?} hotkey:{:?})",
            root_netuid,
            subnetwork_uid,
            hotkey
        );
        Self::deposit_event(Event::NeuronRegistered(root_netuid, subnetwork_uid, hotkey));

        // --- 16. Finish and return success.
        Ok(())
    }

    pub fn do_set_root_weights(
        origin: T::RuntimeOrigin,
        netuid: u16,
        hotkey: T::AccountId,
        uids: Vec<u16>,
        values: Vec<u16>,
        version_key: u64,
    ) -> dispatch::DispatchResult {
        // --- 1. Check the caller's signature. This is the coldkey of a registered account.
        let coldkey = ensure_signed(origin)?;
        log::info!(
            "do_set_root_weights( origin:{:?} netuid:{:?}, uids:{:?}, values:{:?})",
            coldkey,
            netuid,
            uids,
            values
        );

        // --- 2. Check that the signer coldkey owns the hotkey
        ensure!(
            Self::coldkey_owns_hotkey(&coldkey, &hotkey)
                && Self::get_owning_coldkey_for_hotkey(&hotkey) == coldkey,
            Error::<T>::NonAssociatedColdKey
        );

        // --- 3. Check to see if this is a valid network.
        ensure!(
            Self::if_subnet_exist(netuid),
            Error::<T>::NetworkDoesNotExist
        );

        // --- 4. Check that this is the root network.
        ensure!(netuid == Self::get_root_netuid(), Error::<T>::NotRootSubnet);

        // --- 5. Check that the length of uid list and value list are equal for this network.
        ensure!(
            Self::uids_match_values(&uids, &values),
            Error::<T>::WeightVecNotEqualSize
        );

        // --- 6. Check to see if the number of uids is within the max allowed uids for this network.
        // For the root network this number is the number of subnets.
        ensure!(
            !Self::contains_invalid_root_uids(&uids),
            Error::<T>::InvalidUid
        );

        // --- 7. Check to see if the hotkey is registered to the passed network.
        ensure!(
            Self::is_hotkey_registered_on_network(netuid, &hotkey),
            Error::<T>::NotRegistered
        );

        // --- 8. Check to see if the hotkey has enough stake to set weights.
        ensure!(
<<<<<<< HEAD
            Self::get_hotkey_global_dynamic_tao(&hotkey) >= Self::get_weights_min_stake(),
=======
            Self::get_total_stake_for_hotkey(&hotkey) >= Self::get_weights_min_stake(),
>>>>>>> ed84d0d6
            Error::<T>::NotEnoughStakeToSetWeights
        );

        // --- 9. Ensure version_key is up-to-date.
        ensure!(
            Self::check_version_key(netuid, version_key),
            Error::<T>::IncorrectNetworkVersionKey
        );

        // --- 10. Get the neuron uid of associated hotkey on network netuid.
        let neuron_uid = Self::get_uid_for_net_and_hotkey(netuid, &hotkey)?;

        // --- 11. Ensure the uid is not setting weights faster than the weights_set_rate_limit.
        let current_block: u64 = Self::get_current_block_as_u64();
        ensure!(
            Self::check_rate_limit(netuid, neuron_uid, current_block),
            Error::<T>::SettingWeightsTooFast
        );

        // --- 12. Ensure the passed uids contain no duplicates.
        ensure!(!Self::has_duplicate_uids(&uids), Error::<T>::DuplicateUids);

        // --- 13. Ensure that the weights have the required length.
        ensure!(
            Self::check_length(netuid, neuron_uid, &uids, &values),
            Error::<T>::NotSettingEnoughWeights
        );

        // --- 14. Max-upscale the weights.
        let max_upscaled_weights: Vec<u16> = vec_u16_max_upscale_to_u16(&values);

        // --- 15. Ensure the weights are max weight limited
        ensure!(
            Self::max_weight_limited(netuid, neuron_uid, &uids, &max_upscaled_weights),
            Error::<T>::MaxWeightExceeded
        );

        // --- 16. Zip weights for sinking to storage map.
        let mut zipped_weights: Vec<(u16, u16)> = vec![];
        for (uid, val) in uids.iter().zip(max_upscaled_weights.iter()) {
            zipped_weights.push((*uid, *val))
        }

        // --- 17. Set weights under netuid, uid double map entry.
        Weights::<T>::insert(netuid, neuron_uid, zipped_weights);

        // --- 18. Set the activity for the weights on this network.
        Self::set_last_update_for_uid(netuid, neuron_uid, current_block);

        // --- 19. Emit the tracking event.
        log::info!(
            "RootWeightsSet( netuid:{:?}, neuron_uid:{:?} )",
            netuid,
            neuron_uid
        );
        Self::deposit_event(Event::WeightsSet(netuid, neuron_uid));

        // --- 20. Return ok.
        Ok(())
    }

    pub fn do_vote_root(
        origin: T::RuntimeOrigin,
        hotkey: &T::AccountId,
        proposal: T::Hash,
        index: u32,
        approve: bool,
    ) -> DispatchResultWithPostInfo {
        // --- 1. Ensure that the caller has signed with their coldkey.
        let coldkey = ensure_signed(origin.clone())?;

        // --- 2. Ensure that the calling coldkey owns the associated hotkey.
        ensure!(
            Self::coldkey_owns_hotkey(&coldkey, hotkey),
            Error::<T>::NonAssociatedColdKey
        );

        // --- 3. Ensure that the calling hotkey is a member of the senate.
        ensure!(
            T::SenateMembers::is_member(hotkey),
            Error::<T>::NotSenateMember
        );

        // --- 4. Detects first vote of the member in the motion
        let is_account_voting_first_time =
            T::TriumvirateInterface::add_vote(hotkey, proposal, index, approve)?;

        // --- 5. Calculate extrinsic weight
        let members = T::SenateMembers::members();
        let member_count = members.len() as u32;
        let vote_weight = Weight::from_parts(20_528_275, 4980)
            .saturating_add(Weight::from_parts(48_856, 0).saturating_mul(member_count.into()))
            .saturating_add(T::DbWeight::get().reads(2_u64))
            .saturating_add(T::DbWeight::get().writes(1_u64))
            .saturating_add(Weight::from_parts(0, 128).saturating_mul(member_count.into()));

        Ok((
            Some(vote_weight),
            if is_account_voting_first_time {
                Pays::No
            } else {
                Pays::Yes
            },
        )
            .into())
    }

<<<<<<< HEAD
    // Facilitates user registration of a new subnetwork.
    //
    // # Args:
    // 	* 'origin': ('T::RuntimeOrigin'): The calling origin. Must be signed.
    //
    // # Event:
    // 	* 'NetworkAdded': Emitted when a new network is successfully added.
    //
    // # Raises:
    // 	* 'TxRateLimitExceeded': If the rate limit for network registration is exceeded.
    // 	* 'NotEnoughBalanceToStake': If there isn't enough balance to stake for network registration.
    // 	* 'BalanceWithdrawalError': If an error occurs during balance withdrawal for network registration.
    //
    pub fn user_add_network(
        origin: T::RuntimeOrigin,
        hotkey: T::AccountId,
    ) -> dispatch::DispatchResult {
=======
    /// Facilitates user registration of a new subnetwork.
    ///
    /// # Args:
    /// * 'origin': ('T::RuntimeOrigin'): The calling origin. Must be signed.
    ///
    /// # Event:
    /// * 'NetworkAdded': Emitted when a new network is successfully added.
    ///
    /// # Raises:
    /// * 'TxRateLimitExceeded': If the rate limit for network registration is exceeded.
    /// * 'NotEnoughBalanceToStake': If there isn't enough balance to stake for network registration.
    /// * 'BalanceWithdrawalError': If an error occurs during balance withdrawal for network registration.
    ///
    pub fn user_add_network(origin: T::RuntimeOrigin) -> dispatch::DispatchResult {
>>>>>>> ed84d0d6
        // --- 0. Ensure the caller is a signed user.
        let coldkey = ensure_signed(origin)?;

        // --- 1. Ensure that the hotkey is not owned by another key.
        if Owner::<T>::contains_key(&hotkey) {
            ensure!(
                Self::coldkey_owns_hotkey(&coldkey, &hotkey),
                Error::<T>::NonAssociatedColdKey
            );
        }

        // --- 2. Check rate limit for network registrations.
        let current_block = Self::get_current_block_as_u64();
        let last_lock_block = Self::get_network_last_lock_block();
        ensure!(
            current_block.saturating_sub(last_lock_block) >= NetworkRateLimit::<T>::get(),
            Error::<T>::TxRateLimitExceeded
        );

        // --- 3. Calculate and lock the required tokens to register a network.
        let lock_amount: u64 = Self::get_network_lock_cost();
        log::debug!("network lock_amount: {:?}", lock_amount);
        ensure!(
            Self::can_remove_balance_from_coldkey_account(&coldkey, lock_amount),
            Error::<T>::NotEnoughBalanceToStake
        );

        // --- 4. Remove the funds from the owner's account.
        Self::remove_balance_from_coldkey_account(&coldkey, lock_as_balance.unwrap())
            .map_err(|_| Error::<T>::BalanceWithdrawalError)?;
        Self::set_network_last_lock(lock_amount);

        // --- 5. Determine the netuid to register by iterating through netuids to find next lowest netuid.
        let netuid_to_register: u16 = {
            let mut next_available_netuid = 0;
            loop {
                next_available_netuid += 1;
                if !Self::if_subnet_exist(next_available_netuid) {
                    break next_available_netuid;
                }
            }
        };

<<<<<<< HEAD
        // --- 6. Create a new network and set initial and custom parameters for the network.
=======
        // --- 5. Perform the lock operation.
        let actual_lock_amount = Self::remove_balance_from_coldkey_account(&coldkey, lock_amount)?;
        Self::set_subnet_locked_balance(netuid_to_register, actual_lock_amount);
        Self::set_network_last_lock(actual_lock_amount);

        // --- 6. Set initial and custom parameters for the network.
>>>>>>> ed84d0d6
        Self::init_new_network(netuid_to_register, 360);
        let current_block_number: u64 = Self::get_current_block_as_u64();
        NetworkLastRegistered::<T>::set(current_block_number);
        NetworkRegisteredAt::<T>::insert(netuid_to_register, current_block_number);
        log::debug!("init_new_network: {:?}", netuid_to_register,);

        // --- 7. Set Subnet owner to the coldkey.
        SubnetOwner::<T>::insert(netuid_to_register, coldkey.clone()); // Set the owner (which can change.)
        SubnetCreator::<T>::insert(netuid_to_register, hotkey.clone()); // Set the creator hotkey (which is forever.)

        // --- 8. Instantiate initial token supply based on lock cost.
        let initial_tao_reserve: u64 = lock_amount as u64;
        let initial_dynamic_reserve: u64 = lock_amount * Self::get_num_subnets() as u64;
        let initial_dynamic_outstanding: u64 = lock_amount * Self::get_num_subnets() as u64;
        let initial_dynamic_k: u128 =
            (initial_tao_reserve as u128) * (initial_dynamic_reserve as u128);

        DynamicTAOReserve::<T>::insert(netuid_to_register, initial_tao_reserve);
        DynamicAlphaReserve::<T>::insert(netuid_to_register, initial_dynamic_reserve);
        DynamicAlphaOutstanding::<T>::insert(netuid_to_register, initial_dynamic_outstanding);
        DynamicK::<T>::insert(netuid_to_register, initial_dynamic_k);
        IsDynamic::<T>::insert(netuid_to_register, true); // Turn on dynamic staking.

        // --- 9. Register the owner to the network and expand size.
        Self::create_account_if_non_existent(&coldkey, &hotkey);
        Self::append_neuron(netuid_to_register, &hotkey, current_block_number);

        // --- 10. Distribute initial supply of tokens to the owners.
        Self::increase_stake_on_coldkey_hotkey_account(
            &coldkey,
            &hotkey,
            netuid_to_register,
            initial_dynamic_outstanding,
        );

        // --- 8. Emit the NetworkAdded event.
        log::info!(
            "NetworkAdded( netuid:{:?}, modality:{:?} )",
            netuid_to_register,
            0
        );
        Self::deposit_event(Event::NetworkAdded(netuid_to_register, 0));

        // --- 9. Return success.
        Ok(())
    }

    /// Facilitates the removal of a user's subnetwork.
    ///
    /// # Args:
    /// * 'origin': ('T::RuntimeOrigin'): The calling origin. Must be signed.
    /// * 'netuid': ('u16'): The unique identifier of the network to be removed.
    ///
    /// # Event:
    /// * 'NetworkRemoved': Emitted when a network is successfully removed.
    ///
    /// # Raises:
    /// * 'NetworkDoesNotExist': If the specified network does not exist.
    /// * 'NotSubnetOwner': If the caller does not own the specified subnet.
    ///
    pub fn user_remove_network(origin: T::RuntimeOrigin, netuid: u16) -> dispatch::DispatchResult {
        // --- 1. Ensure the function caller is a signed user.
        let coldkey = ensure_signed(origin)?;

        // --- 2. Ensure this subnet exists.
        ensure!(
            Self::if_subnet_exist(netuid),
            Error::<T>::NetworkDoesNotExist
        );

        // --- 3. Ensure the caller owns this subnet.
        ensure!(
            SubnetOwner::<T>::get(netuid) == coldkey,
            Error::<T>::NotSubnetOwner
        );

        // --- 4. Explicitly erase the network and all its parameters.
        Self::remove_network(netuid);

        // --- 5. Emit the NetworkRemoved event.
        log::info!("NetworkRemoved( netuid:{:?} )", netuid);
        Self::deposit_event(Event::NetworkRemoved(netuid));

        // --- 6. Return success.
        Ok(())
    }

    /// Sets initial and custom parameters for a new network.
    pub fn init_new_network(netuid: u16, tempo: u16) {
        // --- 1. Set network to 0 size.
        SubnetworkN::<T>::insert(netuid, 0);

        // --- 2. Set this network uid to alive.
        NetworksAdded::<T>::insert(netuid, true);

        // --- 3. Fill tempo memory item.
        Tempo::<T>::insert(netuid, tempo);

        // --- 4 Fill modality item.
        NetworkModality::<T>::insert(netuid, 0);

        // --- 5. Increase total network count.
        TotalNetworks::<T>::mutate(|n| *n += 1);

        // --- 6. Set all default values **explicitly**.
        Self::set_network_registration_allowed(netuid, true);
        Self::set_max_allowed_uids(netuid, 256);
        Self::set_max_allowed_validators(netuid, 64);
        Self::set_min_allowed_weights(netuid, 1);
        Self::set_max_weight_limit(netuid, u16::MAX);
        Self::set_adjustment_interval(netuid, 360);
        Self::set_target_registrations_per_interval(netuid, 1);
        Self::set_adjustment_alpha(netuid, 17_893_341_751_498_265_066); // 18_446_744_073_709_551_615 * 0.97 = 17_893_341_751_498_265_066
        Self::set_immunity_period(netuid, 5000);
        Self::set_min_burn(netuid, 1);
        Self::set_min_difficulty(netuid, u64::MAX);
        Self::set_max_difficulty(netuid, u64::MAX);

        // Make network parameters explicit.
        if !Tempo::<T>::contains_key(netuid) {
            Tempo::<T>::insert(netuid, Tempo::<T>::get(netuid));
        }
        if !Kappa::<T>::contains_key(netuid) {
            Kappa::<T>::insert(netuid, Kappa::<T>::get(netuid));
        }
        if !Difficulty::<T>::contains_key(netuid) {
            Difficulty::<T>::insert(netuid, Difficulty::<T>::get(netuid));
        }
        if !MaxAllowedUids::<T>::contains_key(netuid) {
            MaxAllowedUids::<T>::insert(netuid, MaxAllowedUids::<T>::get(netuid));
        }
        if !ImmunityPeriod::<T>::contains_key(netuid) {
            ImmunityPeriod::<T>::insert(netuid, ImmunityPeriod::<T>::get(netuid));
        }
        if !ActivityCutoff::<T>::contains_key(netuid) {
            ActivityCutoff::<T>::insert(netuid, ActivityCutoff::<T>::get(netuid));
        }
        if !EmissionValues::<T>::contains_key(netuid) {
            EmissionValues::<T>::insert(netuid, EmissionValues::<T>::get(netuid));
        }
        if !MaxWeightsLimit::<T>::contains_key(netuid) {
            MaxWeightsLimit::<T>::insert(netuid, MaxWeightsLimit::<T>::get(netuid));
        }
        if !MinAllowedWeights::<T>::contains_key(netuid) {
            MinAllowedWeights::<T>::insert(netuid, MinAllowedWeights::<T>::get(netuid));
        }
        if !RegistrationsThisInterval::<T>::contains_key(netuid) {
            RegistrationsThisInterval::<T>::insert(
                netuid,
                RegistrationsThisInterval::<T>::get(netuid),
            );
        }
        if !POWRegistrationsThisInterval::<T>::contains_key(netuid) {
            POWRegistrationsThisInterval::<T>::insert(
                netuid,
                POWRegistrationsThisInterval::<T>::get(netuid),
            );
        }
        if !BurnRegistrationsThisInterval::<T>::contains_key(netuid) {
            BurnRegistrationsThisInterval::<T>::insert(
                netuid,
                BurnRegistrationsThisInterval::<T>::get(netuid),
            );
        }
    }

    /// Removes a network (identified by netuid) and all associated parameters.
    ///
    /// This function is responsible for cleaning up all the data associated with a network.
    /// It ensures that all the storage values related to the network are removed, and any
    /// reserved balance is returned to the network owner.
    ///
    /// # Args:
    ///  * 'netuid': ('u16'): The unique identifier of the network to be removed.
    ///
    /// # Note:
    /// This function does not emit any events, nor does it raise any errors. It silently
    /// returns if any internal checks fail.
    ///
    pub fn remove_network(netuid: u16) {
        // --- 1. Return balance to subnet owner.
        let owner_coldkey = SubnetOwner::<T>::get(netuid);
        let reserved_amount = Self::get_subnet_locked_balance(netuid);

        // --- 2. Remove network count.
        SubnetworkN::<T>::remove(netuid);

        // --- 3. Remove network modality storage.
        NetworkModality::<T>::remove(netuid);

        // --- 4. Remove netuid from added networks.
        NetworksAdded::<T>::remove(netuid);

        // --- 6. Decrement the network counter.
        TotalNetworks::<T>::mutate(|n| *n -= 1);

        // --- 7. Remove various network-related storages.
        NetworkRegisteredAt::<T>::remove(netuid);

        // --- 8. Remove incentive mechanism memory.
        let _ = Uids::<T>::clear_prefix(netuid, u32::max_value(), None);
        let _ = Keys::<T>::clear_prefix(netuid, u32::max_value(), None);
        let _ = Bonds::<T>::clear_prefix(netuid, u32::max_value(), None);

        // --- 8. Removes the weights for this subnet (do not remove).
        let _ = Weights::<T>::clear_prefix(netuid, u32::max_value(), None);

        // --- 9. Iterate over stored weights and fill the matrix.
        for (uid_i, weights_i) in
            Weights::<T>::iter_prefix(
                Self::get_root_netuid(),
            )
        {
            // Create a new vector to hold modified weights.
            let mut modified_weights = weights_i.clone();
            // Iterate over each weight entry to potentially update it.
            for (subnet_id, weight) in modified_weights.iter_mut() {
                if subnet_id == &netuid {
                    // If the condition matches, modify the weight
                    *weight = 0; // Set weight to 0 for the matching subnet_id.
                }
            }
            Weights::<T>::insert(Self::get_root_netuid(), uid_i, modified_weights);
        }

        // --- 10. Remove various network-related parameters.
        Rank::<T>::remove(netuid);
        Trust::<T>::remove(netuid);
        Active::<T>::remove(netuid);
        Emission::<T>::remove(netuid);
        Incentive::<T>::remove(netuid);
        Consensus::<T>::remove(netuid);
        Dividends::<T>::remove(netuid);
        PruningScores::<T>::remove(netuid);
        LastUpdate::<T>::remove(netuid);
        ValidatorPermit::<T>::remove(netuid);
        ValidatorTrust::<T>::remove(netuid);

        // --- 11. Erase network parameters.
        Tempo::<T>::remove(netuid);
        Kappa::<T>::remove(netuid);
        Difficulty::<T>::remove(netuid);
        MaxAllowedUids::<T>::remove(netuid);
        ImmunityPeriod::<T>::remove(netuid);
        ActivityCutoff::<T>::remove(netuid);
        EmissionValues::<T>::remove(netuid);
        MaxWeightsLimit::<T>::remove(netuid);
        MinAllowedWeights::<T>::remove(netuid);
        RegistrationsThisInterval::<T>::remove(netuid);
        POWRegistrationsThisInterval::<T>::remove(netuid);
        BurnRegistrationsThisInterval::<T>::remove(netuid);

        // --- 12. Add the balance back to the owner.
        Self::add_balance_to_coldkey_account(&owner_coldkey, reserved_amount);
        Self::set_subnet_locked_balance(netuid, 0);
        SubnetOwner::<T>::remove(netuid);
    }

    /// This function calculates the lock cost for a network based on the last lock amount, minimum lock cost, last lock block, and current block.
    /// The lock cost is calculated using the formula:
    /// lock_cost = (last_lock * mult) - (last_lock / lock_reduction_interval) * (current_block - last_lock_block)
    /// where:
    /// - last_lock is the last lock amount for the network
    /// - mult is the multiplier which increases lock cost each time a registration occurs
    /// - last_lock_block is the block number at which the last lock occurred
    /// - lock_reduction_interval the number of blocks before the lock returns to previous value.
    /// - current_block is the current block number
    /// - DAYS is the number of blocks in a day
    /// - min_lock is the minimum lock cost for the network
    ///
    /// If the calculated lock cost is less than the minimum lock cost, the minimum lock cost is returned.
    ///
    /// # Returns:
    ///  * 'u64':
    ///     - The lock cost for the network.
    ///
    pub fn get_network_lock_cost() -> u64 {
        let last_lock = Self::get_network_last_lock();
        let min_lock = Self::get_network_min_lock();
        let last_lock_block = Self::get_network_last_lock_block();
        let current_block = Self::get_current_block_as_u64();
        let lock_reduction_interval = Self::get_lock_reduction_interval();
        let mult = if last_lock_block == 0 { 1 } else { 2 };

        let mut lock_cost = last_lock.saturating_mul(mult).saturating_sub(
            last_lock
                .saturating_div(lock_reduction_interval)
                .saturating_mul(current_block.saturating_sub(last_lock_block)),
        );

        if lock_cost < min_lock {
            lock_cost = min_lock;
        }

        log::debug!( "last_lock: {:?}, min_lock: {:?}, last_lock_block: {:?}, lock_reduction_interval: {:?}, current_block: {:?}, mult: {:?} lock_cost: {:?}",
        last_lock, min_lock, last_lock_block, lock_reduction_interval, current_block, mult, lock_cost);

        lock_cost
    }

<<<<<<< HEAD
=======
    /// This function is used to determine which subnet to prune when the total number of networks has reached the limit.
    /// It iterates over all the networks and finds the oldest subnet with the minimum emission value that is not in the immunity period.
    ///
    /// # Returns:
    /// * 'u16':
    ///     - The uid of the network to be pruned.
    ///
    pub fn get_subnet_to_prune() -> u16 {
        let mut netuids: Vec<u16> = vec![];
        let current_block = Self::get_current_block_as_u64();

        // Even if we don't have a root subnet, this still works
        for netuid in NetworksAdded::<T>::iter_keys_from(NetworksAdded::<T>::hashed_key_for(0)) {
            if current_block.saturating_sub(Self::get_network_registered_block(netuid))
                < Self::get_network_immunity_period()
            {
                continue;
            }

            // This iterator seems to return them in order anyways, so no need to sort by key
            netuids.push(netuid);
        }

        // Now we sort by emission, and then by subnet creation time.
        netuids.sort_by(|a, b| {
            use sp_std::cmp::Ordering;

            match Self::get_emission_value(*b).cmp(&Self::get_emission_value(*a)) {
                Ordering::Equal => {
                    if Self::get_network_registered_block(*b)
                        < Self::get_network_registered_block(*a)
                    {
                        Ordering::Less
                    } else {
                        Ordering::Equal
                    }
                }
                v => v,
            }
        });

        log::info!("Netuids Order: {:?}", netuids);

        match netuids.last() {
            Some(netuid) => *netuid,
            None => 0,
        }
    }

>>>>>>> ed84d0d6
    pub fn get_network_registered_block(netuid: u16) -> u64 {
        NetworkRegisteredAt::<T>::get(netuid)
    }
    pub fn get_network_immunity_period() -> u64 {
        NetworkImmunityPeriod::<T>::get()
    }
    pub fn set_network_immunity_period(net_immunity_period: u64) {
        NetworkImmunityPeriod::<T>::set(net_immunity_period);
        Self::deposit_event(Event::NetworkImmunityPeriodSet(net_immunity_period));
    }
    pub fn set_network_min_lock(net_min_lock: u64) {
        NetworkMinLockCost::<T>::set(net_min_lock);
        Self::deposit_event(Event::NetworkMinLockCostSet(net_min_lock));
    }
    pub fn get_network_min_lock() -> u64 {
        NetworkMinLockCost::<T>::get()
    }
    pub fn set_network_last_lock(net_last_lock: u64) {
        NetworkLastLockCost::<T>::set(net_last_lock);
    }
    pub fn get_network_last_lock() -> u64 {
        NetworkLastLockCost::<T>::get()
    }
    pub fn get_network_last_lock_block() -> u64 {
        NetworkLastRegistered::<T>::get()
    }
    pub fn set_lock_reduction_interval(interval: u64) {
        NetworkLockReductionInterval::<T>::set(interval);
        Self::deposit_event(Event::NetworkLockCostReductionIntervalSet(interval));
    }
    pub fn get_lock_reduction_interval() -> u64 {
        NetworkLockReductionInterval::<T>::get()
    }
}<|MERGE_RESOLUTION|>--- conflicted
+++ resolved
@@ -18,10 +18,6 @@
 use super::*;
 use crate::math::*;
 use frame_support::dispatch::Pays;
-<<<<<<< HEAD
-=======
-use frame_support::storage::{IterableStorageDoubleMap, IterableStorageMap};
->>>>>>> ed84d0d6
 use frame_support::traits::Get;
 use frame_support::weights::Weight;
 use sp_std::vec;
@@ -31,13 +27,12 @@
 };
 
 impl<T: Config> Pallet<T> {
-<<<<<<< HEAD
-    // Retrieves a boolean true is subnet emissions are determined by
-    // subnet specific staking.
-    //
-    // # Returns:
-    // * 'bool': Whether subnet emissions are determined by subnet specific staking.
-    //
+    /// Retrieves a boolean true is subnet emissions are determined by
+    /// subnet specific staking.
+    ///
+    /// # Returns:
+    /// * 'bool': Whether subnet emissions are determined by subnet specific staking.
+    ///
     pub fn subnet_staking_on() -> bool {
         SubnetStakingOn::<T>::get()
     }
@@ -45,14 +40,6 @@
         SubnetStakingOn::<T>::put(subnet_staking);
     }
 
-    // Retrieves the unique identifier (UID) for the root network.
-    //
-    // The root network is a special case and has a fixed UID of 0.
-    //
-    // # Returns:
-    // * 'u16': The UID for the root network.
-    //
-=======
     /// Retrieves the unique identifier (UID) for the root network.
     ///
     /// The root network is a special case and has a fixed UID of 0.
@@ -60,7 +47,6 @@
     /// # Returns:
     /// * 'u16': The UID for the root network.
     ///
->>>>>>> ed84d0d6
     pub fn get_root_netuid() -> u16 {
         0
     }
@@ -118,26 +104,6 @@
         Self::get_max_allowed_uids(Self::get_root_netuid())
     }
 
-<<<<<<< HEAD
-    // Returns true if the subnetwork exists.
-    //
-    // This function checks if a subnetwork with the given UID exists.
-    //
-    // # Returns:
-    // * 'bool': Whether the subnet exists.
-    //
-=======
-    /// Returns the emission value for the given subnet.
-    ///
-    /// This function retrieves the emission value for the given subnet.
-    ///
-    /// # Returns:
-    /// * 'u64': The emission value for the given subnet.
-    ///
-    pub fn get_subnet_emission_value(netuid: u16) -> u64 {
-        EmissionValues::<T>::get(netuid)
-    }
-
     /// Returns true if the subnetwork exists.
     ///
     /// This function checks if a subnetwork with the given UID exists.
@@ -145,7 +111,6 @@
     /// # Returns:
     /// * 'bool': Whether the subnet exists.
     ///
->>>>>>> ed84d0d6
     pub fn if_subnet_exist(netuid: u16) -> bool {
         NetworksAdded::<T>::get(netuid)
     }
@@ -159,11 +124,7 @@
     /// * 'Vec<u16>': Netuids of all subnets.
     ///
     pub fn get_all_subnet_netuids() -> Vec<u16> {
-<<<<<<< HEAD
         return NetworksAdded::<T>::iter()
-=======
-        <NetworksAdded<T> as IterableStorageMap<u16, bool>>::iter()
->>>>>>> ed84d0d6
             .map(|(netuid, _)| netuid)
             .collect()
     }
@@ -184,11 +145,7 @@
         Self::get_block_emission_for_issuance(Self::get_total_issuance())
     }
 
-<<<<<<< HEAD
-    // Returns the block emission for an issuance value.
-=======
     /// Returns the block emission for an issuance value.
->>>>>>> ed84d0d6
     pub fn get_block_emission_for_issuance(issuance: u64) -> Result<u64, &'static str> {
         // Convert issuance to a float for calculations below.
         let total_issuance: I96F32 = I96F32::from_num(issuance);
@@ -250,245 +207,19 @@
         false
     }
 
-<<<<<<< HEAD
+    /// Returns the network rate limit
+    ///
     pub fn get_network_rate_limit() -> u64 {
         NetworkRateLimit::<T>::get()
     }
-=======
-    /// Sets the emission values for each netuid
-    ///
-    pub fn set_emission_values(netuids: &[u16], emission: Vec<u64>) -> Result<(), &'static str> {
-        log::debug!(
-            "set_emission_values: netuids: {:?} emission:{:?}",
-            netuids,
-            emission
-        );
-
-        // Be careful this function can fail.
-        if Self::contains_invalid_root_uids(netuids) {
-            log::error!("set_emission_values: contains_invalid_root_uids");
-            return Err("Invalid netuids");
-        }
-        if netuids.len() != emission.len() {
-            log::error!("set_emission_values: netuids.len() != emission.len()");
-            return Err("netuids and emission must have the same length");
-        }
-        for (netuid_i, emission_i) in netuids.iter().zip(emission) {
-            log::debug!("set netuid:{:?} emission:{:?}", netuid_i, emission_i);
-            EmissionValues::<T>::insert(*netuid_i, emission_i);
-        }
-        Ok(())
-    }
-
-    /// Retrieves weight matrix associated with the root network.
-    ///  Weights represent the preferences for each subnetwork.
-    ///
-    /// # Returns:
-    /// A 2D vector ('Vec<Vec<I32F32>>') where each entry [i][j] represents the weight of subnetwork
-    /// 'j' with according to the preferences of key. Validator 'i' within the root network.
-    ///
-    pub fn get_root_weights() -> Vec<Vec<I64F64>> {
-        // --- 0. The number of validators on the root network.
-        let n: usize = Self::get_num_root_validators() as usize;
-
-        // --- 1 The number of subnets to validate.
-        log::debug!("subnet size before cast: {:?}", Self::get_num_subnets());
-        let k: usize = Self::get_num_subnets() as usize;
-        log::debug!("n: {:?} k: {:?}", n, k);
-
-        // --- 2. Initialize a 2D vector with zeros to store the weights. The dimensions are determined
-        // by `n` (number of validators) and `k` (total number of subnets).
-        let mut weights: Vec<Vec<I64F64>> = vec![vec![I64F64::from_num(0.0); k]; n];
-        log::debug!("weights:\n{:?}\n", weights);
-
-        let subnet_list = Self::get_all_subnet_netuids();
-
-        // --- 3. Iterate over stored weights and fill the matrix.
-        for (uid_i, weights_i) in
-            <Weights<T> as IterableStorageDoubleMap<u16, u16, Vec<(u16, u16)>>>::iter_prefix(
-                Self::get_root_netuid(),
-            )
-        {
-            // --- 4. Iterate over each weight entry in `weights_i` to update the corresponding value in the
-            // initialized `weights` 2D vector. Here, `uid_j` represents a subnet, and `weight_ij` is the
-            // weight of `uid_i` with respect to `uid_j`.
-            for (netuid, weight_ij) in &weights_i {
-                let idx = uid_i as usize;
-                if let Some(weight) = weights.get_mut(idx) {
-                    if let Some((w, _)) = weight
-                        .iter_mut()
-                        .zip(&subnet_list)
-                        .find(|(_, subnet)| *subnet == netuid)
-                    {
-                        *w = I64F64::from_num(*weight_ij);
-                    }
-                }
-            }
-        }
-
-        // --- 5. Return the filled weights matrix.
-        weights
-    }
 
     /// Sets the network rate limit and emit the `NetworkRateLimitSet` event
     ///
->>>>>>> ed84d0d6
     pub fn set_network_rate_limit(limit: u64) {
         NetworkRateLimit::<T>::set(limit);
         Self::deposit_event(Event::NetworkRateLimitSet(limit));
     }
 
-<<<<<<< HEAD
-    // Registers a user's hotkey to the root network.
-    //
-    // This function is responsible for registering the hotkey of a user.
-    // The root key with the least stake if pruned in the event of a filled network.
-    //
-    // # Arguments:
-    // * 'origin': Represents the origin of the call.
-    // * 'hotkey': The hotkey that the user wants to register to the root network.
-    //
-    // # Returns:
-    // * 'DispatchResult': A result type indicating success or failure of the registration.
-    //
-=======
-    /// Computes and sets emission values for the root network which determine the emission for all subnets.
-    ///
-    /// This function is responsible for calculating emission based on network weights, stake values,
-    /// and registered hotkeys.
-    ///
-    pub fn root_epoch(block_number: u64) -> Result<(), &'static str> {
-        // --- 0. The unique ID associated with the root network.
-        let root_netuid: u16 = Self::get_root_netuid();
-
-        // --- 3. Check if we should update the emission values based on blocks since emission was last set.
-        let blocks_until_next_epoch: u64 =
-            Self::blocks_until_next_epoch(root_netuid, Self::get_tempo(root_netuid), block_number);
-        if blocks_until_next_epoch != 0 {
-            // Not the block to update emission values.
-            log::debug!("blocks_until_next_epoch: {:?}", blocks_until_next_epoch);
-            return Err("");
-        }
-
-        // --- 1. Retrieves the number of root validators on subnets.
-        let n: u16 = Self::get_num_root_validators();
-        log::debug!("n:\n{:?}\n", n);
-        if n == 0 {
-            // No validators.
-            return Err("No validators to validate emission values.");
-        }
-
-        // --- 2. Obtains the number of registered subnets.
-        let k: u16 = Self::get_all_subnet_netuids().len() as u16;
-        log::debug!("k:\n{:?}\n", k);
-        if k == 0 {
-            // No networks to validate.
-            return Err("No networks to validate emission values.");
-        }
-
-        // --- 4. Determines the total block emission across all the subnetworks. This is the
-        // value which will be distributed based on the computation below.
-        let block_emission: I64F64 = I64F64::from_num(Self::get_block_emission()?);
-        log::debug!("block_emission:\n{:?}\n", block_emission);
-
-        // --- 5. A collection of all registered hotkeys on the root network. Hotkeys
-        // pairs with network UIDs and stake values.
-        let mut hotkeys: Vec<(u16, T::AccountId)> = vec![];
-        for (uid_i, hotkey) in
-            <Keys<T> as IterableStorageDoubleMap<u16, u16, T::AccountId>>::iter_prefix(root_netuid)
-        {
-            hotkeys.push((uid_i, hotkey));
-        }
-        log::debug!("hotkeys:\n{:?}\n", hotkeys);
-
-        // --- 6. Retrieves and stores the stake value associated with each hotkey on the root network.
-        // Stakes are stored in a 64-bit fixed point representation for precise calculations.
-        let mut stake_i64: Vec<I64F64> = vec![I64F64::from_num(0.0); n as usize];
-        for ((_, hotkey), stake) in hotkeys.iter().zip(&mut stake_i64) {
-            *stake = I64F64::from_num(Self::get_total_stake_for_hotkey(hotkey));
-        }
-        inplace_normalize_64(&mut stake_i64);
-        log::debug!("S:\n{:?}\n", &stake_i64);
-
-        // --- 8. Retrieves the network weights in a 2D Vector format. Weights have shape
-        // n x k where is n is the number of registered peers and k is the number of subnets.
-        let weights: Vec<Vec<I64F64>> = Self::get_root_weights();
-        log::debug!("W:\n{:?}\n", &weights);
-
-        // --- 9. Calculates the rank of networks. Rank is a product of weights and stakes.
-        // Ranks will have shape k, a score for each subnet.
-        let ranks: Vec<I64F64> = matmul_64(&weights, &stake_i64);
-        log::debug!("R:\n{:?}\n", &ranks);
-
-        // --- 10. Calculates the trust of networks. Trust is a sum of all stake with weights > 0.
-        // Trust will have shape k, a score for each subnet.
-        let total_networks = Self::get_num_subnets();
-        let mut trust = vec![I64F64::from_num(0); total_networks as usize];
-        let mut total_stake: I64F64 = I64F64::from_num(0);
-        for (weights, hotkey_stake) in weights.iter().zip(stake_i64) {
-            total_stake += hotkey_stake;
-            for (weight, trust_score) in weights.iter().zip(&mut trust) {
-                if *weight > 0 {
-                    *trust_score += hotkey_stake;
-                }
-            }
-        }
-
-        log::debug!("T_before normalization:\n{:?}\n", &trust);
-        log::debug!("Total_stake:\n{:?}\n", &total_stake);
-
-        if total_stake == 0 {
-            return Err("No stake on network");
-        }
-
-        for trust_score in trust.iter_mut() {
-            if let Some(quotient) = trust_score.checked_div(total_stake) {
-                *trust_score = quotient;
-            }
-        }
-
-        // --- 11. Calculates the consensus of networks. Consensus is a sigmoid normalization of the trust scores.
-        // Consensus will have shape k, a score for each subnet.
-        log::debug!("T:\n{:?}\n", &trust);
-        let one = I64F64::from_num(1);
-        let mut consensus = vec![I64F64::from_num(0); total_networks as usize];
-        for (trust_score, consensus_i) in trust.iter_mut().zip(&mut consensus) {
-            let shifted_trust = *trust_score - I64F64::from_num(Self::get_float_kappa(0)); // Range( -kappa, 1 - kappa )
-            let temperatured_trust = shifted_trust * I64F64::from_num(Self::get_rho(0)); // Range( -rho * kappa, rho ( 1 - kappa ) )
-            let exponentiated_trust: I64F64 =
-                substrate_fixed::transcendental::exp(-temperatured_trust)
-                    .expect("temperatured_trust is on range( -rho * kappa, rho ( 1 - kappa ) )");
-
-            *consensus_i = one / (one + exponentiated_trust);
-        }
-
-        log::debug!("C:\n{:?}\n", &consensus);
-        let mut weighted_emission = vec![I64F64::from_num(0); total_networks as usize];
-        for ((emission, consensus_i), rank) in
-            weighted_emission.iter_mut().zip(&consensus).zip(&ranks)
-        {
-            *emission = *consensus_i * (*rank);
-        }
-        inplace_normalize_64(&mut weighted_emission);
-        log::debug!("Ei64:\n{:?}\n", &weighted_emission);
-
-        // -- 11. Converts the normalized 64-bit fixed point rank values to u64 for the final emission calculation.
-        let emission_as_tao: Vec<I64F64> = weighted_emission
-            .iter()
-            .map(|v: &I64F64| *v * block_emission)
-            .collect();
-
-        // --- 12. Converts the normalized 64-bit fixed point rank values to u64 for the final emission calculation.
-        let emission_u64: Vec<u64> = vec_fixed64_to_u64(emission_as_tao);
-        log::debug!("Eu64:\n{:?}\n", &emission_u64);
-
-        // --- 13. Set the emission values for each subnet directly.
-        let netuids: Vec<u16> = Self::get_all_subnet_netuids();
-        log::debug!("netuids: {:?} values: {:?}", netuids, emission_u64);
-
-        Self::set_emission_values(&netuids, emission_u64)
-    }
-
     /// Registers a user's hotkey to the root network.
     ///
     /// This function is responsible for registering the hotkey of a user.
@@ -501,7 +232,6 @@
     /// # Returns:
     /// * 'DispatchResult': A result type indicating success or failure of the registration.
     ///
->>>>>>> ed84d0d6
     pub fn do_root_register(origin: T::RuntimeOrigin, hotkey: T::AccountId) -> DispatchResult {
         // --- 0. Get the unique identifier (UID) for the root network.
         let root_netuid: u16 = Self::get_root_netuid();
@@ -611,11 +341,7 @@
 
                 if last_stake < current_stake {
                     T::SenateMembers::swap_member(last, &hotkey).map_err(|e| e.error)?;
-<<<<<<< HEAD
                     T::TriumvirateInterface::remove_votes(&last)?;
-=======
-                    T::TriumvirateInterface::remove_votes(last)?;
->>>>>>> ed84d0d6
                 }
             }
         } else {
@@ -699,11 +425,7 @@
 
         // --- 8. Check to see if the hotkey has enough stake to set weights.
         ensure!(
-<<<<<<< HEAD
             Self::get_hotkey_global_dynamic_tao(&hotkey) >= Self::get_weights_min_stake(),
-=======
-            Self::get_total_stake_for_hotkey(&hotkey) >= Self::get_weights_min_stake(),
->>>>>>> ed84d0d6
             Error::<T>::NotEnoughStakeToSetWeights
         );
 
@@ -811,40 +533,23 @@
             .into())
     }
 
-<<<<<<< HEAD
-    // Facilitates user registration of a new subnetwork.
-    //
-    // # Args:
-    // 	* 'origin': ('T::RuntimeOrigin'): The calling origin. Must be signed.
-    //
-    // # Event:
-    // 	* 'NetworkAdded': Emitted when a new network is successfully added.
-    //
-    // # Raises:
-    // 	* 'TxRateLimitExceeded': If the rate limit for network registration is exceeded.
-    // 	* 'NotEnoughBalanceToStake': If there isn't enough balance to stake for network registration.
-    // 	* 'BalanceWithdrawalError': If an error occurs during balance withdrawal for network registration.
-    //
+    /// Facilitates user registration of a new subnetwork.
+    ///
+    /// # Args:
+    /// * 'origin': ('T::RuntimeOrigin'): The calling origin. Must be signed.
+    ///
+    /// # Event:
+    /// * 'NetworkAdded': Emitted when a new network is successfully added.
+    ///
+    /// # Raises:
+    /// * 'TxRateLimitExceeded': If the rate limit for network registration is exceeded.
+    /// * 'NotEnoughBalanceToStake': If there isn't enough balance to stake for network registration.
+    /// * 'BalanceWithdrawalError': If an error occurs during balance withdrawal for network registration.
+    ///
     pub fn user_add_network(
         origin: T::RuntimeOrigin,
         hotkey: T::AccountId,
     ) -> dispatch::DispatchResult {
-=======
-    /// Facilitates user registration of a new subnetwork.
-    ///
-    /// # Args:
-    /// * 'origin': ('T::RuntimeOrigin'): The calling origin. Must be signed.
-    ///
-    /// # Event:
-    /// * 'NetworkAdded': Emitted when a new network is successfully added.
-    ///
-    /// # Raises:
-    /// * 'TxRateLimitExceeded': If the rate limit for network registration is exceeded.
-    /// * 'NotEnoughBalanceToStake': If there isn't enough balance to stake for network registration.
-    /// * 'BalanceWithdrawalError': If an error occurs during balance withdrawal for network registration.
-    ///
-    pub fn user_add_network(origin: T::RuntimeOrigin) -> dispatch::DispatchResult {
->>>>>>> ed84d0d6
         // --- 0. Ensure the caller is a signed user.
         let coldkey = ensure_signed(origin)?;
 
@@ -860,15 +565,20 @@
         let current_block = Self::get_current_block_as_u64();
         let last_lock_block = Self::get_network_last_lock_block();
         ensure!(
-            current_block.saturating_sub(last_lock_block) >= NetworkRateLimit::<T>::get(),
+            current_block.saturating_sub(last_lock_block) >= Self::get_network_rate_limit(),
             Error::<T>::TxRateLimitExceeded
         );
 
         // --- 3. Calculate and lock the required tokens to register a network.
         let lock_amount: u64 = Self::get_network_lock_cost();
-        log::debug!("network lock_amount: {:?}", lock_amount);
-        ensure!(
-            Self::can_remove_balance_from_coldkey_account(&coldkey, lock_amount),
+        let lock_as_balance = Self::u64_to_balance(lock_amount);
+        log::debug!("network lock_amount: {:?}", lock_amount,);
+        ensure!(
+            lock_as_balance.is_some(),
+            Error::<T>::CouldNotConvertToBalance
+        );
+        ensure!(
+            Self::can_remove_balance_from_coldkey_account(&coldkey, lock_as_balance.unwrap()),
             Error::<T>::NotEnoughBalanceToStake
         );
 
@@ -888,16 +598,7 @@
             }
         };
 
-<<<<<<< HEAD
         // --- 6. Create a new network and set initial and custom parameters for the network.
-=======
-        // --- 5. Perform the lock operation.
-        let actual_lock_amount = Self::remove_balance_from_coldkey_account(&coldkey, lock_amount)?;
-        Self::set_subnet_locked_balance(netuid_to_register, actual_lock_amount);
-        Self::set_network_last_lock(actual_lock_amount);
-
-        // --- 6. Set initial and custom parameters for the network.
->>>>>>> ed84d0d6
         Self::init_new_network(netuid_to_register, 360);
         let current_block_number: u64 = Self::get_current_block_as_u64();
         NetworkLastRegistered::<T>::set(current_block_number);
@@ -945,6 +646,19 @@
         Ok(())
     }
 
+    /// Facilitates the removal of a user's subnetwork.
+    ///
+    /// # Args:
+    /// * 'origin': ('T::RuntimeOrigin'): The calling origin. Must be signed.
+    /// * 'netuid': ('u16'): The unique identifier of the network to be removed.
+    ///
+    /// # Event:
+    /// * 'NetworkRemoved': Emitted when a network is successfully removed.
+    ///
+    /// # Raises:
+    /// * 'NetworkDoesNotExist': If the specified network does not exist.
+    /// * 'NotSubnetOwner': If the caller does not own the specified subnet.
+    ///
     /// Facilitates the removal of a user's subnetwork.
     ///
     /// # Args:
@@ -1198,58 +912,6 @@
         lock_cost
     }
 
-<<<<<<< HEAD
-=======
-    /// This function is used to determine which subnet to prune when the total number of networks has reached the limit.
-    /// It iterates over all the networks and finds the oldest subnet with the minimum emission value that is not in the immunity period.
-    ///
-    /// # Returns:
-    /// * 'u16':
-    ///     - The uid of the network to be pruned.
-    ///
-    pub fn get_subnet_to_prune() -> u16 {
-        let mut netuids: Vec<u16> = vec![];
-        let current_block = Self::get_current_block_as_u64();
-
-        // Even if we don't have a root subnet, this still works
-        for netuid in NetworksAdded::<T>::iter_keys_from(NetworksAdded::<T>::hashed_key_for(0)) {
-            if current_block.saturating_sub(Self::get_network_registered_block(netuid))
-                < Self::get_network_immunity_period()
-            {
-                continue;
-            }
-
-            // This iterator seems to return them in order anyways, so no need to sort by key
-            netuids.push(netuid);
-        }
-
-        // Now we sort by emission, and then by subnet creation time.
-        netuids.sort_by(|a, b| {
-            use sp_std::cmp::Ordering;
-
-            match Self::get_emission_value(*b).cmp(&Self::get_emission_value(*a)) {
-                Ordering::Equal => {
-                    if Self::get_network_registered_block(*b)
-                        < Self::get_network_registered_block(*a)
-                    {
-                        Ordering::Less
-                    } else {
-                        Ordering::Equal
-                    }
-                }
-                v => v,
-            }
-        });
-
-        log::info!("Netuids Order: {:?}", netuids);
-
-        match netuids.last() {
-            Some(netuid) => *netuid,
-            None => 0,
-        }
-    }
-
->>>>>>> ed84d0d6
     pub fn get_network_registered_block(netuid: u16) -> u64 {
         NetworkRegisteredAt::<T>::get(netuid)
     }
