--- conflicted
+++ resolved
@@ -983,13 +983,11 @@
         StakeTooLowForRoot, // --- Thrown when a hotkey attempts to join the root subnet with too little stake
         AllNetworksInImmunity, // --- Thrown when all subnets are in the immunity period
         NotEnoughBalance,
-<<<<<<< HEAD
         NotRootSubnet,
-=======
         NoNeuronIdAvailable, // -- Thrown when no neuron id is available
         /// Thrown a stake would be below the minimum threshold for nominator validations
         NomStakeBelowMinimumThreshold,
->>>>>>> fe5c89f8
+
     }
 
     // ==================
@@ -1938,7 +1936,6 @@
                     Err(InvalidTransaction::Call.into())
                 }
             }
-<<<<<<< HEAD
             Some(Call::set_root_weights { netuid, .. }) => {
                 if Self::check_weights_min_stake(who) {
                     let priority: u64 = Self::get_priority_set_weights(who, *netuid);
@@ -1951,33 +1948,6 @@
                     return Err(InvalidTransaction::Call.into());
                 }
             }
-            Some(Call::add_stake { hotkey, .. }) => {
-                let stakes_this_interval = Pallet::<T>::get_stakes_this_interval_for_hotkey(hotkey);
-                let max_stakes_per_interval = Pallet::<T>::get_target_stakes_per_interval();
-
-                if stakes_this_interval >= max_stakes_per_interval {
-                    return InvalidTransaction::ExhaustsResources.into();
-                }
-
-                Ok(ValidTransaction {
-                    priority: Self::get_priority_vanilla(),
-                    ..Default::default()
-                })
-            }
-            Some(Call::remove_stake { hotkey, .. }) => {
-                let stakes_this_interval = Pallet::<T>::get_stakes_this_interval_for_hotkey(hotkey);
-                let max_stakes_per_interval = Pallet::<T>::get_target_stakes_per_interval();
-
-                if stakes_this_interval >= max_stakes_per_interval {
-                    return InvalidTransaction::ExhaustsResources.into();
-                }
-
-                Ok(ValidTransaction {
-                    priority: Self::get_priority_vanilla(),
-                    ..Default::default()
-                })
-            }
-=======
             Some(Call::add_stake { .. }) => Ok(ValidTransaction {
                 priority: Self::get_priority_vanilla(),
                 ..Default::default()
@@ -1986,7 +1956,6 @@
                 priority: Self::get_priority_vanilla(),
                 ..Default::default()
             }),
->>>>>>> fe5c89f8
             Some(Call::register { netuid, .. } | Call::burned_register { netuid, .. }) => {
                 let registrations_this_interval =
                     Pallet::<T>::get_registrations_this_interval(*netuid);
