--- conflicted
+++ resolved
@@ -574,11 +574,8 @@
 		MaxBurnSet( u16, u64 ), // --- Event created when setting max burn on a network.
 		MinBurnSet( u16, u64 ), // --- Event created when setting min burn on a network.
 		TxRateLimitSet( u64 ), // --- Event created when setting the transaction rate limit.
-<<<<<<< HEAD
 		RegistrationAllowed( u16, bool ) // --- Event created when registration is allowed/disallowed for a subnet.
-=======
 		RAORecycledForRegistrationSet( u16, u64 ), // Event created when setting the RAO recycled for registration.
->>>>>>> 6859df5f
 	}
 
 	// Errors inform users that something went wrong.
