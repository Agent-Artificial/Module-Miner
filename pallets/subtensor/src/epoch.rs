--- conflicted
+++ resolved
@@ -1,9 +1,7 @@
 use super::*;
 use crate::math::*;
-<<<<<<< HEAD
+use frame_support::IterableStorageDoubleMap;
 use sp_std::vec;
-use sp_std::vec::Vec;
-use frame_support::storage::IterableStorageDoubleMap;
 use substrate_fixed::types::{I32F32, I64F64, I96F32};
 
 impl<T: Config> Pallet<T> {
@@ -59,16 +57,6 @@
 
     // Calculates reward consensus and returns the emissions for uids/hotkeys in a given `netuid`.
     // (Dense version used only for testing purposes.)
-=======
-use frame_support::IterableStorageDoubleMap;
-use sp_std::vec;
-use substrate_fixed::types::{I32F32, I64F64, I96F32};
-
-impl<T: Config> Pallet<T> {
-    /// Calculates reward consensus and returns the emissions for uids/hotkeys in a given `netuid`.
-    /// (Dense version used only for testing purposes.)
-    #[allow(clippy::indexing_slicing)]
->>>>>>> ed84d0d6
     pub fn epoch_dense(netuid: u16, rao_emission: u64) -> Vec<(T::AccountId, u64, u64)> {
         // Get subnetwork size.
         let n: u16 = Self::get_subnetwork_n(netuid);
@@ -125,20 +113,10 @@
                 .collect();
         log::trace!("hotkeys: {:?}", &hotkeys);
 
-<<<<<<< HEAD
         // ===================
         // == Stake values. ==
         // ===================
         let stake = Self::get_stakes(netuid, &hotkeys);
-=======
-        // Access network stake as normalized vector.
-        let mut stake_64: Vec<I64F64> = vec![I64F64::from_num(0.0); n as usize];
-        for (uid_i, hotkey) in &hotkeys {
-            stake_64[*uid_i as usize] = I64F64::from_num(Self::get_total_stake_for_hotkey(hotkey));
-        }
-        inplace_normalize_64(&mut stake_64);
-        let stake: Vec<I32F32> = vec_fixed64_to_fixed32(stake_64);
->>>>>>> ed84d0d6
         log::trace!("S:\n{:?}\n", &stake);
 
         // =======================
@@ -463,7 +441,6 @@
         // == Hotkeys ==
         // =============
 
-<<<<<<< HEAD
         // Keys stores (netuid, uid) --> hotkey association, which is initially added in append_neuron
         let hotkeys = Keys::<T>::iter_prefix(netuid).collect();
         log::trace!("hotkeys: {:?}", &hotkeys);
@@ -473,22 +450,6 @@
         // ===========
         let stake = Self::get_stakes(netuid, &hotkeys);
         log::trace!("S:\n{:?}\n", &stake);
-=======
-        let hotkeys: Vec<(u16, T::AccountId)> =
-            <Keys<T> as IterableStorageDoubleMap<u16, u16, T::AccountId>>::iter_prefix(netuid)
-                .collect();
-        log::trace!("hotkeys: {:?}", &hotkeys);
-
-        // Access network stake as normalized vector.
-        let mut stake_64: Vec<I64F64> = vec![I64F64::from_num(0.0); n as usize];
-        for (uid_i, hotkey) in &hotkeys {
-            stake_64[*uid_i as usize] = I64F64::from_num(Self::get_total_stake_for_hotkey(hotkey));
-        }
-        inplace_normalize_64(&mut stake_64);
-        let stake: Vec<I32F32> = vec_fixed64_to_fixed32(stake_64);
-        // range: I32F32(0, 1)
-        log::trace!("S: {:?}", &stake);
->>>>>>> ed84d0d6
 
         // =======================
         // == Validator permits ==
@@ -796,21 +757,6 @@
         I32F32::from_num(Self::get_kappa(netuid)) / I32F32::from_num(u16::MAX)
     }
 
-<<<<<<< HEAD
-=======
-    pub fn get_normalized_stake(netuid: u16) -> Vec<I32F32> {
-        let n = Self::get_subnetwork_n(netuid);
-        let mut stake_64: Vec<I64F64> = (0..n)
-            .map(|neuron_uid| {
-                I64F64::from_num(Self::get_stake_for_uid_and_subnetwork(netuid, neuron_uid))
-            })
-            .collect();
-        inplace_normalize_64(&mut stake_64);
-        let stake: Vec<I32F32> = vec_fixed64_to_fixed32(stake_64);
-        stake
-    }
-
->>>>>>> ed84d0d6
     pub fn get_block_at_registration(netuid: u16) -> Vec<u64> {
         let n = Self::get_subnetwork_n(netuid);
         let block_at_registration: Vec<u64> = (0..n)
