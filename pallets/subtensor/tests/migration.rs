--- conflicted
+++ resolved
@@ -4,86 +4,6 @@
 use mock::*;
 use sp_core::U256;
 
-<<<<<<< HEAD
-// To run just the tests in this file, use the following command:
-// cargo test -p pallet-subtensor --test migration
-
-#[test]
-fn test_migration_fix_total_stake_maps() {
-    new_test_ext(1).execute_with(|| {
-        let netuid: u16 = 1;
-        let ck1 = U256::from(1);
-        let ck2 = U256::from(2);
-        let ck3 = U256::from(3);
-
-        let hk1 = U256::from(1 + 100);
-        let hk2 = U256::from(2 + 100);
-
-        // Give each coldkey some stake in the maps
-        SubtensorModule::increase_stake_on_coldkey_hotkey_account(&ck1, &hk1, netuid, 100);
-        SubtensorModule::increase_stake_on_coldkey_hotkey_account(&ck2, &hk1, netuid, 10_101);
-        SubtensorModule::increase_stake_on_coldkey_hotkey_account(&ck3, &hk2, netuid, 100_000_000);
-        SubtensorModule::increase_stake_on_coldkey_hotkey_account(
-            &ck1,
-            &hk2,
-            netuid,
-            1_123_000_000,
-        );
-
-        // Check that the total coldkey stake is correct
-        assert_eq!(
-            SubtensorModule::get_total_stake_for_coldkey(&ck1),
-            100 + 1_123_000_000
-        );
-        assert_eq!(SubtensorModule::get_total_stake_for_coldkey(&ck2), 10_101);
-        assert_eq!(
-            SubtensorModule::get_total_stake_for_coldkey(&ck3),
-            100_000_000
-        );
-
-        // Check that the total hotkey stake is correct
-        assert_eq!(
-            SubtensorModule::get_total_stake_for_hotkey(&hk1),
-            100 + 10_101
-        );
-        assert_eq!(
-            SubtensorModule::get_total_stake_for_hotkey(&hk2),
-            100_000_000 + 1_123_000_000
-        );
-
-        // Mess up the total coldkey stake
-        pallet_subtensor::TotalColdkeyStake::<Test>::insert(ck1, 0);
-        // Verify that the total coldkey stake is now 0 for ck1
-        assert_eq!(SubtensorModule::get_total_stake_for_coldkey(&ck1), 0);
-
-        // Run the migration to fix the total stake maps
-        pallet_subtensor::migration::migrate_to_v2_fixed_total_stake::<Test>();
-
-        // Verify that the total coldkey stake is now correct for each coldkey
-        assert_eq!(
-            SubtensorModule::get_total_stake_for_coldkey(&ck1),
-            100 + 1_123_000_000
-        );
-        assert_eq!(SubtensorModule::get_total_stake_for_coldkey(&ck2), 10_101);
-        assert_eq!(
-            SubtensorModule::get_total_stake_for_coldkey(&ck3),
-            100_000_000
-        );
-
-        // Verify that the total hotkey stake is STILL correct for each hotkey
-        assert_eq!(
-            SubtensorModule::get_total_stake_for_hotkey(&hk1),
-            100 + 10_101
-        );
-        assert_eq!(
-            SubtensorModule::get_total_stake_for_hotkey(&hk2),
-            100_000_000 + 1_123_000_000
-        );
-    })
-}
-
-=======
->>>>>>> 0484d42c
 #[test]
 // To run this test with cargo, use the following command:
 // cargo test --package pallet-subtensor --test migration test_migration5_total_issuance
