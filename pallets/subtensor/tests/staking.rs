--- conflicted
+++ resolved
@@ -76,13 +76,8 @@
 
         // Check if stake has increased
         assert_eq!(
-<<<<<<< HEAD
             SubtensorModule::get_hotkey_global_dynamic_tao(&hotkey_account_id),
-            9999
-=======
-            SubtensorModule::get_total_stake_for_hotkey(&hotkey_account_id),
             10000
->>>>>>> a21ee6a2
         );
 
         // Check if balance has decreased
@@ -1043,6 +1038,10 @@
         );
         assert_eq!(
             SubtensorModule::get_stake_for_uid_and_subnetwork(netuid_ex, neuron_uid_ex),
+            0
+        );
+        assert_eq!(
+            SubtensorModule::get_hotkey_global_dynamic_tao(&hotkey_id),
             amount
         );
 
@@ -1055,6 +1054,10 @@
         );
         assert_eq!(
             SubtensorModule::get_stake_for_uid_and_subnetwork(netuid_ex, neuron_uid_ex),
+            0
+        );
+        assert_eq!(
+            SubtensorModule::get_hotkey_global_dynamic_tao(&hotkey_id),
             0
         );
     });
@@ -1229,7 +1232,7 @@
             10
         );
         assert_eq!(
-            SubtensorModule::get_hotkey_global_dynamic_tao(&(U256::from(0))),
+            get_total_stake_for_coldkey(&(U256::from(0))),
             10
         );
     });
@@ -1433,17 +1436,10 @@
             SubtensorModule::get_subnet_stake_for_coldkey_and_hotkey(&coldkey1, &hotkey1, netuid),
             100
         );
-<<<<<<< HEAD
         assert_eq!(SubtensorModule::get_hotkey_global_dynamic_tao(&hotkey0), 100);
         assert_eq!(SubtensorModule::get_hotkey_global_dynamic_tao(&hotkey1), 100);
         //assert_eq!( SubtensorModule::get_total_stake_for_coldkey( &coldkey0 ), 100 );
         //assert_eq!( SubtensorModule::get_total_stake_for_coldkey( &coldkey1 ), 100 );
-=======
-        assert_eq!(SubtensorModule::get_total_stake_for_hotkey(&hotkey0), 100);
-        assert_eq!(SubtensorModule::get_total_stake_for_hotkey(&hotkey1), 100);
-        assert_eq!(SubtensorModule::get_total_stake_for_coldkey(&coldkey0), 100);
-        assert_eq!(SubtensorModule::get_total_stake_for_coldkey(&coldkey1), 100);
->>>>>>> a21ee6a2
         assert_eq!(SubtensorModule::get_total_stake(), 200);
 
         // Cant remove these funds because we are not delegating.
@@ -1569,33 +1565,25 @@
             substake_cold1_hot1
         );
         assert_eq!(
-            SubtensorModule::get_total_stake_for_hotkey(&hotkey0),
+            SubtensorModule::get_hotkey_global_dynamic_tao(&hotkey0),
             substake_cold0_hot0 + substake_cold1_hot0
         );
         assert_eq!(
-            SubtensorModule::get_total_stake_for_hotkey(&hotkey1),
+            SubtensorModule::get_hotkey_global_dynamic_tao(&hotkey1),
             substake_cold0_hot1 + substake_cold1_hot1
         );
         assert_eq!(
-            SubtensorModule::get_total_stake_for_coldkey(&coldkey0),
+            get_total_stake_for_coldkey(&coldkey0),
             substake_cold0_hot0 + substake_cold0_hot1
         );
         assert_eq!(
-            SubtensorModule::get_total_stake_for_coldkey(&coldkey1),
+            get_total_stake_for_coldkey(&coldkey1),
             substake_cold1_hot0 + substake_cold1_hot1
         );
         assert_eq!(
             SubtensorModule::get_total_stake(),
             substake_cold0_hot0 + substake_cold0_hot1 + substake_cold1_hot0 + substake_cold1_hot1
         );
-<<<<<<< HEAD
-        assert_eq!(SubtensorModule::get_hotkey_global_dynamic_tao(&hotkey0), 500);
-        assert_eq!(SubtensorModule::get_hotkey_global_dynamic_tao(&hotkey1), 400);
-        //assert_eq!( SubtensorModule::get_total_stake_for_coldkey( &coldkey0 ), 400 );
-        //assert_eq!( SubtensorModule::get_total_stake_for_coldkey( &coldkey1 ), 500 );
-        assert_eq!(SubtensorModule::get_total_stake(), 900);
-=======
->>>>>>> a21ee6a2
 
         // Lets emit inflation through the hot and coldkeys.
         SubtensorModule::emit_inflation_through_hotkey_account(&hotkey0, netuid, 0, 1000);
@@ -2128,18 +2116,12 @@
         );
         assert_eq!(
             SubtensorModule::get_subnet_stake_for_coldkey_and_hotkey(&coldkey1, &hotkey0, netuid),
-<<<<<<< HEAD
-            899
-        ); // 300 + 1000 x ( 300 / 500 ) = 300 + 600 = 900 ~= 899
-        assert_eq!(SubtensorModule::get_hotkey_global_dynamic_tao(&hotkey0), 1_700); // initial + server emission + validator emission = 799 + 899 = 1_698
-=======
             substake_cold1_hot0
         );
         assert_eq!(
-            SubtensorModule::get_total_stake_for_hotkey(&hotkey0),
+            SubtensorModule::get_hotkey_global_dynamic_tao(&hotkey0),
             total_hot0
         );
->>>>>>> a21ee6a2
 
         assert_eq!(
             SubtensorModule::get_subnet_stake_for_coldkey_and_hotkey(&coldkey0, &hotkey1, netuid),
@@ -2147,20 +2129,13 @@
         );
         assert_eq!(
             SubtensorModule::get_subnet_stake_for_coldkey_and_hotkey(&coldkey1, &hotkey1, netuid),
-<<<<<<< HEAD
-            1_323
-        ); // 200 + (123 + 2000 x ( 200 / 400 )) = 200 + (1_200) = 1_323
-        assert_eq!(SubtensorModule::get_hotkey_global_dynamic_tao(&hotkey1), 2_523); // 400 + 2_123
-        assert_eq!(SubtensorModule::get_total_stake(), 4_223); // 1_700 + 2_523 = 4_223
-=======
             substake_cold1_hot1
         );
         assert_eq!(
-            SubtensorModule::get_total_stake_for_hotkey(&hotkey1),
+            SubtensorModule::get_hotkey_global_dynamic_tao(&hotkey1),
             total_hot1
         );
         assert_eq!(SubtensorModule::get_total_stake(), total);
->>>>>>> a21ee6a2
 
         // Lets emit MORE inflation through the hot and coldkeys.
         // This time only server emission. This should go to the owner of the hotkey.
@@ -2268,17 +2243,12 @@
             SubtensorModule::get_subnet_stake_for_coldkey_and_hotkey(&coldkey0, &hotkey2, netuid),
             1000
         );
-<<<<<<< HEAD
         assert_eq!(SubtensorModule::get_hotkey_global_dynamic_tao(&hotkey2), 3_000);
-        assert_eq!(SubtensorModule::get_total_stake(), 7_723); // 5_623 + (1_000 + 1_000 + 100) = 7_723
-=======
-        assert_eq!(SubtensorModule::get_total_stake_for_hotkey(&hotkey2), 3_000);
         assert_eq!(
             SubtensorModule::get_total_stake(),
             total + 1_000 + 1_000 + 100
         );
         total = total + 1_000 + 1_000 + 100;
->>>>>>> a21ee6a2
 
         // Lets emit inflation through this new key with distributed ownership.
         // We will emit 100 server emission, which should go in-full to the owner of the hotkey.
@@ -2375,11 +2345,7 @@
         ));
         assert!(SubtensorModule::hotkey_is_delegate(&delegate));
         assert_eq!(
-<<<<<<< HEAD
             SubtensorModule::get_hotkey_global_dynamic_tao(&delegate),
-=======
-            SubtensorModule::get_total_stake_for_hotkey(&delegate),
->>>>>>> a21ee6a2
             100000 * 3
         );
         assert_eq!(SubtensorModule::get_total_stake(), 100000 * 3);
@@ -2392,27 +2358,15 @@
             100000 * 3
         );
         assert_eq!(
-<<<<<<< HEAD
-            SubtensorModule::get_hotkey_global_dynamic_tao(&delegate),
+            get_total_stake_for_coldkey(&delegate),
             100_000
         );
         assert_eq!(
-            SubtensorModule::get_hotkey_global_dynamic_tao(&nominator1),
+            get_total_stake_for_coldkey(&nominator1),
             100_000
         );
         assert_eq!(
-            SubtensorModule::get_hotkey_global_dynamic_tao(&nominator2),
-=======
-            SubtensorModule::get_total_stake_for_coldkey(&delegate),
-            100_000
-        );
-        assert_eq!(
-            SubtensorModule::get_total_stake_for_coldkey(&nominator1),
-            100_000
-        );
-        assert_eq!(
-            SubtensorModule::get_total_stake_for_coldkey(&nominator2),
->>>>>>> a21ee6a2
+            get_total_stake_for_coldkey(&nominator2),
             100_000
         );
         assert_eq!(
@@ -2459,11 +2413,7 @@
         let delegate_take = 1000 - nominator_reward * 3;
         assert_eq!(
             SubtensorModule::get_subnet_stake_for_coldkey_and_hotkey(&delegate, &delegate, netuid),
-<<<<<<< HEAD
-            100000 + 1000 / 3
-=======
             100000 + delegate_take + nominator_reward
->>>>>>> a21ee6a2
         );
         assert_eq!(
             SubtensorModule::get_subnet_stake_for_coldkey_and_hotkey(
@@ -2471,11 +2421,7 @@
                 &delegate,
                 netuid
             ),
-<<<<<<< HEAD
-            100000 + 1000 / 3
-=======
             100000 + nominator_reward
->>>>>>> a21ee6a2
         );
         assert_eq!(
             SubtensorModule::get_subnet_stake_for_coldkey_and_hotkey(
@@ -2483,11 +2429,7 @@
                 &delegate,
                 netuid
             ),
-<<<<<<< HEAD
-            100000 + 1000 / 3
-=======
             100000 + nominator_reward
->>>>>>> a21ee6a2
         );
     })
 }
@@ -4356,13 +4298,7 @@
         for i in 1..=num_networks {
             let netuid = i;
             let subnet_info = SubtensorModule::get_subnet_info(netuid).unwrap();
-<<<<<<< HEAD
             let subnet_emission_value = SubtensorModule::get_emission_value(netuid);
-            log::info!("tao per alpha price = {:?}", SubtensorModule::get_tao_per_alpha_price(netuid));
-            log::info!("Subnet {}: Emission = {:?}", netuid, subnet_info.emission_values);
-            log::info!("Subnet {}: Emission Value = {:?}", netuid, subnet_emission_value);
-=======
-            let subnet_emission_value = SubtensorModule::get_subnet_emission_value(netuid);
             log::info!(
                 "tao per alpha price = {:?}",
                 SubtensorModule::get_tao_per_alpha_price(netuid)
@@ -4377,7 +4313,6 @@
                 netuid,
                 subnet_emission_value
             );
->>>>>>> a21ee6a2
         }
     });
 }