--- conflicted
+++ resolved
@@ -3,10 +3,6 @@
     assert_ok,
     dispatch::{DispatchClass, GetDispatchInfo, Pays},
 };
-<<<<<<< HEAD
-=======
-
->>>>>>> a70c57bd
 use mock::*;
 use pallet_subtensor::Error;
 use sp_core::U256;
