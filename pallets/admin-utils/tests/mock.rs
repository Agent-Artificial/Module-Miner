--- conflicted
+++ resolved
@@ -451,17 +451,16 @@
         SubtensorModule::clear_small_nominations();
     }
 
-<<<<<<< HEAD
+    fn set_target_stakes_per_interval(target_stakes_per_interval: u64) {
+        SubtensorModule::set_target_stakes_per_interval(target_stakes_per_interval);
+    }
+
     fn set_commit_reveal_weights_interval(netuid: u16, interval: u64) {
         SubtensorModule::set_commit_reveal_weights_interval(netuid, interval);
     }
 
     fn set_commit_reveal_weights_enabled(netuid: u16, enabled: bool) {
         SubtensorModule::set_commit_reveal_weights_enabled(netuid, enabled);
-=======
-    fn set_target_stakes_per_interval(target_stakes_per_interval: u64) {
-        SubtensorModule::set_target_stakes_per_interval(target_stakes_per_interval);
->>>>>>> 255d8676
     }
 }
 
