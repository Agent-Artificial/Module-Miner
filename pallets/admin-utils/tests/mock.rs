use frame_support::{
    assert_ok, derive_impl, parameter_types,
    traits::{Everything, Hooks},
    weights,
};
use frame_system as system;
use frame_system::{limits, EnsureNever};
use sp_consensus_aura::sr25519::AuthorityId as AuraId;
use sp_core::U256;
use sp_core::{ConstU64, H256};
use sp_runtime::{
    traits::{BlakeTwo256, ConstU32, IdentityLookup},
    BuildStorage, DispatchError,
};

type Block = frame_system::mocking::MockBlock<Test>;

// Configure a mock runtime to test the pallet.
frame_support::construct_runtime!(
    pub enum Test
    {
        System: frame_system,
        Balances: pallet_balances,
        AdminUtils: pallet_admin_utils,
        SubtensorModule: pallet_subtensor::{Pallet, Call, Storage, Event<T>},
    }
);

#[allow(dead_code)]
pub type SubtensorCall = pallet_subtensor::Call<Test>;

#[allow(dead_code)]
pub type SubtensorEvent = pallet_subtensor::Event<Test>;

#[allow(dead_code)]
pub type BalanceCall = pallet_balances::Call<Test>;

#[allow(dead_code)]
pub type TestRuntimeCall = frame_system::Call<Test>;

parameter_types! {
    pub const BlockHashCount: u64 = 250;
    pub const SS58Prefix: u8 = 42;
}

#[allow(dead_code)]
pub type AccountId = U256;

// The address format for describing accounts.
#[allow(dead_code)]
pub type Address = AccountId;

// Balance of an account.
#[allow(dead_code)]
pub type Balance = u64;

// An index to a block.
#[allow(dead_code)]
pub type BlockNumber = u64;

parameter_types! {
    pub const InitialMinAllowedWeights: u16 = 0;
    pub const InitialEmissionValue: u16 = 0;
    pub const InitialMaxWeightsLimit: u16 = u16::MAX;
    pub BlockWeights: limits::BlockWeights = limits::BlockWeights::simple_max(weights::Weight::from_parts(1024, 0));
    pub const ExistentialDeposit: Balance = 1;
    pub const TransactionByteFee: Balance = 100;
    pub const SDebug:u64 = 1;
    pub const InitialRho: u16 = 30;
    pub const InitialKappa: u16 = 32_767;
    pub const InitialTempo: u16 = 0;
    pub const MinTempo: u16 = 2;
    pub const MaxTempo: u16 = u16::MAX;
    pub const SelfOwnership: u64 = 2;
    pub const InitialImmunityPeriod: u16 = 2;
    pub const InitialMaxAllowedUids: u16 = 2;
    pub const InitialBondsMovingAverage: u64 = 900_000;
    pub const InitialStakePruningMin: u16 = 0;
    pub const InitialFoundationDistribution: u64 = 0;
    pub const InitialDefaultTake: u16 = 11_796; // 18% honest number.
    pub const InitialMinTake: u16 = 5_898; // 9%;
    pub const InitialWeightsVersionKey: u16 = 0;
    pub const InitialServingRateLimit: u64 = 0; // No limit.
    pub const InitialTxRateLimit: u64 = 0; // Disable rate limit for testing
    pub const InitialTxDelegateTakeRateLimit: u64 = 0; // Disable rate limit for testing
    pub const InitialBurn: u64 = 0;
    pub const InitialMinBurn: u64 = 0;
    pub const InitialMaxBurn: u64 = 1_000_000_000;
    pub const InitialValidatorPruneLen: u64 = 0;
    pub const InitialScalingLawPower: u16 = 50;
    pub const InitialMaxAllowedValidators: u16 = 100;
    pub const InitialIssuance: u64 = 0;
    pub const InitialDifficulty: u64 = 10000;
    pub const InitialActivityCutoff: u16 = 5000;
    pub const InitialAdjustmentInterval: u16 = 100;
    pub const InitialAdjustmentAlpha: u64 = 0; // no weight to previous value.
    pub const InitialMaxRegistrationsPerBlock: u16 = 3;
    pub const InitialTargetRegistrationsPerInterval: u16 = 2;
    pub const InitialPruningScore : u16 = u16::MAX;
    pub const InitialRegistrationRequirement: u16 = u16::MAX; // Top 100%
    pub const InitialMinDifficulty: u64 = 1;
    pub const InitialMaxDifficulty: u64 = u64::MAX;
    pub const InitialRAORecycledForRegistration: u64 = 0;
    pub const InitialSenateRequiredStakePercentage: u64 = 2; // 2 percent of total stake
    pub const InitialNetworkImmunityPeriod: u64 = 7200 * 7;
    pub const InitialNetworkMinAllowedUids: u16 = 128;
    pub const InitialNetworkMinLockCost: u64 = 100_000_000_000;
    pub const InitialSubnetOwnerCut: u16 = 0; // 0%. 100% of rewards go to validators + miners.
    pub const InitialNetworkLockReductionInterval: u64 = 2; // 2 blocks.
    pub const InitialSubnetLimit: u16 = 10; // Max 10 subnets.
    pub const InitialNetworkRateLimit: u64 = 0;
    pub const InitialTargetStakesPerInterval: u16 = 1;
    pub const InitialSubnetOwnerLockPeriod: u64 = 7 * 7200 * 3;

}

impl pallet_subtensor::Config for Test {
    type RuntimeEvent = RuntimeEvent;
    type Currency = Balances;
    type InitialIssuance = InitialIssuance;
    type SudoRuntimeCall = TestRuntimeCall;
    type CouncilOrigin = EnsureNever<AccountId>;
    type SenateMembers = ();
    type TriumvirateInterface = ();

    type InitialMinAllowedWeights = InitialMinAllowedWeights;
    type InitialEmissionValue = InitialEmissionValue;
    type InitialMaxWeightsLimit = InitialMaxWeightsLimit;
    type InitialTempo = InitialTempo;
    type MinTempo = MinTempo;
    type MaxTempo = MaxTempo;
    type InitialDifficulty = InitialDifficulty;
    type InitialAdjustmentInterval = InitialAdjustmentInterval;
    type InitialAdjustmentAlpha = InitialAdjustmentAlpha;
    type InitialTargetRegistrationsPerInterval = InitialTargetRegistrationsPerInterval;
    type InitialRho = InitialRho;
    type InitialKappa = InitialKappa;
    type InitialMaxAllowedUids = InitialMaxAllowedUids;
    type InitialValidatorPruneLen = InitialValidatorPruneLen;
    type InitialScalingLawPower = InitialScalingLawPower;
    type InitialImmunityPeriod = InitialImmunityPeriod;
    type InitialActivityCutoff = InitialActivityCutoff;
    type InitialMaxRegistrationsPerBlock = InitialMaxRegistrationsPerBlock;
    type InitialPruningScore = InitialPruningScore;
    type InitialBondsMovingAverage = InitialBondsMovingAverage;
    type InitialMaxAllowedValidators = InitialMaxAllowedValidators;
    type InitialDefaultTake = InitialDefaultTake;
    type InitialMinTake = InitialMinTake;
    type InitialWeightsVersionKey = InitialWeightsVersionKey;
    type InitialMaxDifficulty = InitialMaxDifficulty;
    type InitialMinDifficulty = InitialMinDifficulty;
    type InitialServingRateLimit = InitialServingRateLimit;
    type InitialTxRateLimit = InitialTxRateLimit;
    type InitialTxDelegateTakeRateLimit = InitialTxDelegateTakeRateLimit;
    type InitialBurn = InitialBurn;
    type InitialMaxBurn = InitialMaxBurn;
    type InitialMinBurn = InitialMinBurn;
    type InitialRAORecycledForRegistration = InitialRAORecycledForRegistration;
    type InitialSenateRequiredStakePercentage = InitialSenateRequiredStakePercentage;
    type InitialNetworkImmunityPeriod = InitialNetworkImmunityPeriod;
    type InitialNetworkMinAllowedUids = InitialNetworkMinAllowedUids;
    type InitialNetworkMinLockCost = InitialNetworkMinLockCost;
    type InitialSubnetOwnerCut = InitialSubnetOwnerCut;
    type InitialNetworkLockReductionInterval = InitialNetworkLockReductionInterval;
    type InitialSubnetLimit = InitialSubnetLimit;
    type InitialNetworkRateLimit = InitialNetworkRateLimit;
    type InitialTargetStakesPerInterval = InitialTargetStakesPerInterval;
    type InitialSubnetOwnerLockPeriod = InitialSubnetOwnerLockPeriod;
}

#[derive_impl(frame_system::config_preludes::TestDefaultConfig)]
impl system::Config for Test {
    type BaseCallFilter = Everything;
    type BlockWeights = ();
    type BlockLength = ();
    type DbWeight = ();
    type RuntimeOrigin = RuntimeOrigin;
    type RuntimeCall = RuntimeCall;
    type Hash = H256;
    type Hashing = BlakeTwo256;
    type AccountId = U256;
    type Lookup = IdentityLookup<Self::AccountId>;
    type RuntimeEvent = RuntimeEvent;
    type BlockHashCount = BlockHashCount;
    type Version = ();
    type PalletInfo = PalletInfo;
    type AccountData = pallet_balances::AccountData<u64>;
    type OnNewAccount = ();
    type OnKilledAccount = ();
    type SystemWeightInfo = ();
    type SS58Prefix = SS58Prefix;
    type OnSetCode = ();
    type MaxConsumers = frame_support::traits::ConstU32<16>;
    type Block = Block;
    type Nonce = u64;
}

#[derive_impl(pallet_balances::config_preludes::TestDefaultConfig)]
impl pallet_balances::Config for Test {
    type MaxLocks = ();
    type MaxReserves = ();
    type ReserveIdentifier = [u8; 8];
    type Balance = u64;
    type RuntimeEvent = RuntimeEvent;
    type DustRemoval = ();
    type ExistentialDeposit = ConstU64<1>;
    type AccountStore = System;
    type WeightInfo = ();
    type FreezeIdentifier = ();
    type MaxFreezes = ();
    type RuntimeHoldReason = ();
}

pub struct SubtensorIntrf;

impl pallet_admin_utils::SubtensorInterface<AccountId, Balance, RuntimeOrigin> for SubtensorIntrf {
    fn set_max_delegate_take(default_take: u16) {
        SubtensorModule::set_max_delegate_take(default_take);
    }

    fn set_min_delegate_take(default_take: u16) {
        SubtensorModule::set_min_delegate_take(default_take);
    }

    fn set_tx_rate_limit(rate_limit: u64) {
        SubtensorModule::set_tx_rate_limit(rate_limit);
    }

    fn set_tx_delegate_take_rate_limit(rate_limit: u64) {
        SubtensorModule::set_tx_delegate_take_rate_limit(rate_limit);
    }

    fn set_serving_rate_limit(netuid: u16, rate_limit: u64) {
        SubtensorModule::set_serving_rate_limit(netuid, rate_limit);
    }

    fn set_max_burn(netuid: u16, max_burn: u64) {
        SubtensorModule::set_max_burn(netuid, max_burn);
    }

    fn set_min_burn(netuid: u16, min_burn: u64) {
        SubtensorModule::set_min_burn(netuid, min_burn);
    }

    fn set_burn(netuid: u16, burn: u64) {
        SubtensorModule::set_burn(netuid, burn);
    }

    fn set_max_difficulty(netuid: u16, max_diff: u64) {
        SubtensorModule::set_max_difficulty(netuid, max_diff);
    }

    fn set_min_difficulty(netuid: u16, min_diff: u64) {
        SubtensorModule::set_min_difficulty(netuid, min_diff);
    }

    fn set_difficulty(netuid: u16, diff: u64) {
        SubtensorModule::set_difficulty(netuid, diff);
    }

    fn set_weights_rate_limit(netuid: u16, rate_limit: u64) {
        SubtensorModule::set_weights_set_rate_limit(netuid, rate_limit);
    }

    fn set_weights_version_key(netuid: u16, version: u64) {
        SubtensorModule::set_weights_version_key(netuid, version);
    }

    fn set_bonds_moving_average(netuid: u16, moving_average: u64) {
        SubtensorModule::set_bonds_moving_average(netuid, moving_average);
    }

    fn set_max_allowed_validators(netuid: u16, max_validators: u16) {
        SubtensorModule::set_max_allowed_validators(netuid, max_validators);
    }

    fn get_root_netuid() -> u16 {
        SubtensorModule::get_root_netuid()
    }

    fn if_subnet_exist(netuid: u16) -> bool {
        SubtensorModule::if_subnet_exist(netuid)
    }

    fn create_account_if_non_existent(coldkey: &AccountId, hotkey: &AccountId) {
        SubtensorModule::create_account_if_non_existent(coldkey, hotkey)
    }

    fn coldkey_owns_hotkey(coldkey: &AccountId, hotkey: &AccountId) -> bool {
        SubtensorModule::coldkey_owns_hotkey(coldkey, hotkey)
    }

    fn increase_stake_on_coldkey_hotkey_account(
        coldkey: &AccountId,
        hotkey: &AccountId,
        netuid: u16,
        increment: u64,
    ) {
        SubtensorModule::increase_stake_on_coldkey_hotkey_account(
            coldkey, hotkey, netuid, increment,
        );
    }

    fn u64_to_balance(input: u64) -> Option<Balance> {
        SubtensorModule::u64_to_balance(input)
    }

    fn add_balance_to_coldkey_account(coldkey: &AccountId, amount: Balance) {
        SubtensorModule::add_balance_to_coldkey_account(coldkey, amount);
    }

    fn get_current_block_as_u64() -> u64 {
        SubtensorModule::get_current_block_as_u64()
    }

    fn get_subnetwork_n(netuid: u16) -> u16 {
        SubtensorModule::get_subnetwork_n(netuid)
    }

    fn get_max_allowed_uids(netuid: u16) -> u16 {
        SubtensorModule::get_max_allowed_uids(netuid)
    }

    fn append_neuron(netuid: u16, new_hotkey: &AccountId, block_number: u64) {
        SubtensorModule::append_neuron(netuid, new_hotkey, block_number)
    }

    fn get_neuron_to_prune(netuid: u16) -> u16 {
        SubtensorModule::get_neuron_to_prune(netuid)
    }

    fn replace_neuron(netuid: u16, uid_to_replace: u16, new_hotkey: &AccountId, block_number: u64) {
        SubtensorModule::replace_neuron(netuid, uid_to_replace, new_hotkey, block_number);
    }

    fn set_total_issuance(total_issuance: u64) {
        SubtensorModule::set_total_issuance(total_issuance);
    }

    fn set_network_immunity_period(net_immunity_period: u64) {
        SubtensorModule::set_network_immunity_period(net_immunity_period);
    }

    fn set_network_min_lock(net_min_lock: u64) {
        SubtensorModule::set_network_min_lock(net_min_lock);
    }

    fn set_subnet_limit(limit: u16) {
        SubtensorModule::set_max_subnets(limit);
    }

    fn set_lock_reduction_interval(interval: u64) {
        SubtensorModule::set_lock_reduction_interval(interval);
    }

    fn set_tempo(netuid: u16, tempo: u16) {
        SubtensorModule::set_tempo(netuid, tempo);
    }

    fn set_subnet_owner_cut(subnet_owner_cut: u16) {
        SubtensorModule::set_subnet_owner_cut(subnet_owner_cut);
    }

    fn set_network_rate_limit(limit: u64) {
        SubtensorModule::set_network_rate_limit(limit);
    }

    fn set_max_registrations_per_block(netuid: u16, max_registrations_per_block: u16) {
        SubtensorModule::set_max_registrations_per_block(netuid, max_registrations_per_block);
    }

    fn set_adjustment_alpha(netuid: u16, adjustment_alpha: u64) {
        SubtensorModule::set_adjustment_alpha(netuid, adjustment_alpha);
    }

    fn set_target_registrations_per_interval(netuid: u16, target_registrations_per_interval: u16) {
        SubtensorModule::set_target_registrations_per_interval(
            netuid,
            target_registrations_per_interval,
        );
    }

    fn set_network_pow_registration_allowed(netuid: u16, registration_allowed: bool) {
        SubtensorModule::set_network_pow_registration_allowed(netuid, registration_allowed);
    }

    fn set_network_registration_allowed(netuid: u16, registration_allowed: bool) {
        SubtensorModule::set_network_pow_registration_allowed(netuid, registration_allowed);
    }

    fn set_activity_cutoff(netuid: u16, activity_cutoff: u16) {
        SubtensorModule::set_activity_cutoff(netuid, activity_cutoff);
    }

    fn ensure_subnet_owner_or_root(o: RuntimeOrigin, netuid: u16) -> Result<(), DispatchError> {
        SubtensorModule::ensure_subnet_owner_or_root(o, netuid)
    }

    fn set_rho(netuid: u16, rho: u16) {
        SubtensorModule::set_rho(netuid, rho);
    }

    fn set_kappa(netuid: u16, kappa: u16) {
        SubtensorModule::set_kappa(netuid, kappa);
    }

    fn set_max_allowed_uids(netuid: u16, max_allowed: u16) {
        SubtensorModule::set_max_allowed_uids(netuid, max_allowed);
    }

    fn set_min_allowed_weights(netuid: u16, min_allowed_weights: u16) {
        SubtensorModule::set_min_allowed_weights(netuid, min_allowed_weights);
    }

    fn set_immunity_period(netuid: u16, immunity_period: u16) {
        SubtensorModule::set_immunity_period(netuid, immunity_period);
    }

    fn set_max_weight_limit(netuid: u16, max_weight_limit: u16) {
        SubtensorModule::set_max_weight_limit(netuid, max_weight_limit);
    }

    fn set_scaling_law_power(netuid: u16, scaling_law_power: u16) {
        SubtensorModule::set_scaling_law_power(netuid, scaling_law_power);
    }

    fn set_validator_prune_len(netuid: u16, validator_prune_len: u64) {
        SubtensorModule::set_validator_prune_len(netuid, validator_prune_len);
    }

    fn set_adjustment_interval(netuid: u16, adjustment_interval: u16) {
        SubtensorModule::set_adjustment_interval(netuid, adjustment_interval);
    }

    fn set_weights_set_rate_limit(netuid: u16, weights_set_rate_limit: u64) {
        SubtensorModule::set_weights_set_rate_limit(netuid, weights_set_rate_limit);
    }

    fn set_rao_recycled(netuid: u16, rao_recycled: u64) {
        SubtensorModule::set_rao_recycled(netuid, rao_recycled);
    }

    fn is_hotkey_registered_on_network(netuid: u16, hotkey: &AccountId) -> bool {
        SubtensorModule::is_hotkey_registered_on_network(netuid, hotkey)
    }

    fn init_new_network(netuid: u16, tempo: u16) {
        SubtensorModule::init_new_network(netuid, tempo);
    }

    fn set_weights_min_stake(min_stake: u64) {
        SubtensorModule::set_weights_min_stake(min_stake);
    }

    fn set_nominator_min_required_stake(min_stake: u64) {
        SubtensorModule::set_nominator_min_required_stake(min_stake);
    }

    fn get_nominator_min_required_stake() -> u64 {
        SubtensorModule::get_nominator_min_required_stake()
    }

    fn clear_small_nominations() {
        SubtensorModule::clear_small_nominations();
    }

<<<<<<< HEAD
    fn set_global_stake_weight(global_stake_weight: u16) {
        SubtensorModule::set_global_stake_weight(global_stake_weight);
    }

    fn set_subnet_staking(subnet_staking: bool) {
        SubtensorModule::set_subnet_staking(subnet_staking);
=======
    fn set_target_stakes_per_interval(target_stakes_per_interval: u64) {
        SubtensorModule::set_target_stakes_per_interval(target_stakes_per_interval);
    }

    fn set_commit_reveal_weights_interval(netuid: u16, interval: u64) {
        SubtensorModule::set_commit_reveal_weights_interval(netuid, interval);
    }

    fn set_commit_reveal_weights_enabled(netuid: u16, enabled: bool) {
        SubtensorModule::set_commit_reveal_weights_enabled(netuid, enabled);
>>>>>>> 86b7f6dd
    }
}

impl pallet_admin_utils::Config for Test {
    type RuntimeEvent = RuntimeEvent;
    type AuthorityId = AuraId;
    type MaxAuthorities = ConstU32<32>;
    type Aura = ();
    type Balance = Balance;
    type Subtensor = SubtensorIntrf;
    type WeightInfo = ();
}

// Build genesis storage according to the mock runtime.
pub fn new_test_ext() -> sp_io::TestExternalities {
    sp_tracing::try_init_simple();
    let t = frame_system::GenesisConfig::<Test>::default()
        .build_storage()
        .unwrap();
    let mut ext = sp_io::TestExternalities::new(t);
    ext.execute_with(|| System::set_block_number(1));
    ext
}

#[allow(dead_code)]
pub(crate) fn run_to_block(n: u64) {
    while System::block_number() < n {
        SubtensorModule::on_finalize(System::block_number());
        System::on_finalize(System::block_number());
        System::set_block_number(System::block_number() + 1);
        System::on_initialize(System::block_number());
        SubtensorModule::on_initialize(System::block_number());
    }
}

#[allow(dead_code)]
pub fn register_ok_neuron(
    netuid: u16,
    hotkey_account_id: U256,
    coldkey_account_id: U256,
    start_nonce: u64,
) {
    let block_number: u64 = SubtensorModule::get_current_block_as_u64();
    let (nonce, work): (u64, Vec<u8>) = SubtensorModule::create_work_for_block_number(
        netuid,
        block_number,
        start_nonce,
        &hotkey_account_id,
    );
    let result = SubtensorModule::register(
        <<Test as frame_system::Config>::RuntimeOrigin>::signed(hotkey_account_id),
        netuid,
        block_number,
        nonce,
        work,
        hotkey_account_id,
        coldkey_account_id,
    );
    assert_ok!(result);
    log::info!(
        "Register ok neuron: netuid: {:?}, coldkey: {:?}, hotkey: {:?}",
        netuid,
        hotkey_account_id,
        coldkey_account_id
    );
}

#[allow(dead_code)]
pub fn add_network(netuid: u16, tempo: u16) {
    SubtensorModule::init_new_network(netuid, tempo);
    SubtensorModule::set_network_registration_allowed(netuid, true);
    SubtensorModule::set_network_pow_registration_allowed(netuid, true);
}<|MERGE_RESOLUTION|>--- conflicted
+++ resolved
@@ -464,14 +464,14 @@
         SubtensorModule::clear_small_nominations();
     }
 
-<<<<<<< HEAD
     fn set_global_stake_weight(global_stake_weight: u16) {
         SubtensorModule::set_global_stake_weight(global_stake_weight);
     }
 
     fn set_subnet_staking(subnet_staking: bool) {
         SubtensorModule::set_subnet_staking(subnet_staking);
-=======
+    }
+
     fn set_target_stakes_per_interval(target_stakes_per_interval: u64) {
         SubtensorModule::set_target_stakes_per_interval(target_stakes_per_interval);
     }
@@ -482,7 +482,6 @@
 
     fn set_commit_reveal_weights_enabled(netuid: u16, enabled: bool) {
         SubtensorModule::set_commit_reveal_weights_enabled(netuid, enabled);
->>>>>>> 86b7f6dd
     }
 }
 
