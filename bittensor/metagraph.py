
import asyncio
import copy
import argparse
import bittensor
import math
import netaddr
import numpy
import time
import torch
import traceback

from munch import Munch
from loguru import logger
from bittensor import bittensor_pb2
from bittensor.subtensor import WSClient
from typing import List, Tuple, List

from bittensor.exceptions.handlers import rollbar

def int_to_ip(int_val):
    return str(netaddr.IPAddress(int_val))
 
def ip_to_int(str_val):
    return int(netaddr.IPAddress(str_val))

class ChainState():
    def __init__(self):
        # Cached values.
        self.n = 0
        self.next_uid = 0
        self.uids = []
        self.stake = []
        self.lastemit = []
        self.neuron_weights = []
        self.weight_pubkeys = []
        self.weight_vals = []
        self.neurons = []
        self.index_for_uid = {}
        self.index_for_pubkey = {}
        self.pubkey_for_index = {}
    
    def add_or_update(self, pubkey:str, ip: int, port: int, lastemit: int, stake: int, w_keys: List[str], w_vals: List[int]):
        neuron = bittensor_pb2.Neuron(
            version=bittensor.__version__,
            public_key=pubkey,
            address=int_to_ip(ip),
            port=int(port)
        )
        if pubkey in self.index_for_pubkey:
            index = self.index_for_pubkey[pubkey]
            self.neurons[index] = neuron
            self.stake[index] = int(stake)
            self.lastemit[index] = int(lastemit)
            self.weight_pubkeys[index] = list(w_keys)
            self.weight_vals[index] = list(w_vals)
        else:
            index = self.n
            uid = self.next_uid
            self.n += 1
            self.next_uid += 1
            self.index_for_pubkey[pubkey] = index
            self.pubkey_for_index[index] = pubkey
            self.neurons.append(neuron)
            self.stake.append(int(stake))
            self.lastemit.append(int(lastemit))
            self.weight_pubkeys.append(list(w_keys))
            self.weight_vals.append(list(w_vals))
            self.uids.append( uid )
            self.index_for_uid[uid] = index

# Static network state object.
class TorchChainState():
    r""" Maintains the chain state as a torch object.
        Params:
            block: (int) state block number.

            uids: (:obj:`torch.LongTensor` of shape :obj:`(n)`):
                UIDs for each neuron ordered by index.
            
            indices: (:obj:`torch.LongTensor` of shape :obj:`(n)`):
                Index of neurons, range(n)

            stake: (:obj:`torch.LongTensor` of shape :obj:`(n)`):
                Stake balance for each neuron ordered by index.
                
            lastemit: (:obj:`torch.LongTensor` of shape :obj:`(n)`):
                Last emission call for each neuron ordered by index.

            weights: (:obj:`torch.FloatTensor` of shape :obj:`(n)`):
                This neuron's weights W[,:]

            W: (:obj:`torch.FloatTensor` of shape :obj:`(n, n)`):
                Full weight matrix on chain.

            neurons: (List[bittensor_pb2.Neuron]) 
                List of endpoints on the network.

    """
    def __init__(self):
        self.block = 0
        self.n = 0
        self.uids = torch.tensor([])
        self.indices = torch.tensor([])
        self.stake = torch.tensor([])
        self.lastemit = torch.tensor([])
        self.W = torch.tensor([[]])
        self.neurons = []

    @staticmethod
    def from_cache(cache: ChainState):
        r""" Deep copies from the chain state.
        """
        # Deep copies chain state into metagraph state.
        state = TorchChainState()
        state.n = cache.n
        state.neurons = copy.deepcopy(cache.neurons)
        state.indices = torch.tensor(range(state.n), dtype=torch.int64)
        state.uids = torch.tensor(copy.deepcopy(cache.uids), dtype=torch.int64)
        state.lastemit = torch.tensor(copy.deepcopy(cache.lastemit), dtype=torch.int64)
        state.state = torch.tensor(copy.deepcopy(cache.stake), dtype=torch.int64)
        weights_numpy = numpy.zeros( (state.n, state.n) )
        for i in range(state.n):
            keys = cache.weight_pubkeys[i]
            vals = cache.weight_vals[i]
            val_sum = sum(vals)
            for k, val in list(zip(keys, vals)):
                if k in cache.index_for_pubkey:
                    j = cache.index_for_pubkey[k]
                    weights_numpy[i, j] = float(val) / float(val_sum)
        state.W = torch.tensor(weights_numpy, dtype=torch.float32)
        return state

class Metagraph():
 
    def __init__(self, config, keypair):
        r"""Initializes a new Metagraph subtensor interface.
        Args:
            config (bittensor.Config):
                An bittensor config object.
            keypair (substrateinterface.Keypair):
                An bittensor keys object.
        """
        # Protected vars 
        self._config = config
        self.__keypair = keypair

        # Client for talking to chain.
        self.subtensor_client = WSClient(self._config.metagraph.chain_endpoint, self.__keypair)

        # Chain state cached before converted into the torch state.
        self.cache = ChainState()

        # Chain state as torch values.
        self.state = TorchChainState.from_cache(self.cache)


    @property
    def n(self) -> int:
        r""" Return the number of known neurons on chain.
        Returns 
            n: (int):
                number of known neurons.
        """
        return self.state.n

    @property
    def block(self) -> int:
        r""" Return the block number when the chain state was updated.
        Returns 
            block: (int):
                local chain state block number.
        """
        return self.state.block

    @property
    def lastemit(self) -> torch.LongTensor:
        r""" Returns the last emit time for each known neuron.
        Returns 
            lastemit: (int):
                last emit time.
        """
        return self.state.lastemit

    @property
    def indices(self) -> torch.LongTensor:
        r""" Return the indices of each neuron in the chain state range(n).
        Returns 
            indices: (:obj:`torch.LongTensor` of shape :obj:`(n)`):
                returned indices for each neuron.
        """
        return self.state.indices

    @property
    def uids(self) -> torch.LongTensor:
        r""" Returns unique ids for each neuron in the chain state.
        Returns 
            uids: (:obj:`torch.LongTensor` of shape :obj:`(n)`):
                unique id for each neuron.
        """
        return self.state.uids

    @property
    def stake(self) -> torch.LongTensor:
        r""" Returns the stake held by each known neuron.
        Returns 
            stake: (:obj:`torch.LongTensor` of shape :obj:`(n)`):
                stake of each known neuron.
        """
        return self.state.stake

    @property
    def W(self) -> torch.FloatTensor:
        r""" Full chain weight matrix for each neuron.
        Returns 
            W: (:obj:`torch.LongFloat` of shape :obj:`(n, n)`):
                w_ij of each neuron.
        """
        return self.state.W

    @property
    def neurons(self) -> List[bittensor_pb2.Neuron]:
        r""" Return neuron endpoint information for each neuron.
        Returns 
            neurons: (:obj:`List[bittensor_pb2.Neuron]` of shape :obj:`(n, n)`):
                endpoint information for each neuron.
        """
        return self.state.neurons

    @property
    def weights(self):
        r"""Return this neuron's weights. W[0,:]
        Returns 
            weights: (:obj:`torch.FloatTensor` of shape :obj:`(n)`):
                returned indices for passed uids.
        """
        if self.state.n == 0:
            return torch.Tensor([])
        else:
            w_0 = self.state.W[0,:]
            return w_0

    def uids_to_indices(self, uids: torch.Tensor):
        r"""Return the indices of passed uids
        Args:
            uids: (:obj:`torch.LongTensor` of shape :obj:`(-1)`):
                UIDs for indices
        Returns 
            indices: (:obj:`torch.LongTensor` of shape :obj:`(-1)`):
                returned indices for passed uids.
        """
        indices = torch.nonzero(uids[..., None] == self.state.uids)[:,1]
        if torch.numel(uids) != torch.numel(indices):
            raise ValueError('Passed uids are not a subset of class.uids, with passed: {} and class.uids: {}'.format(uids, self.state.uids))
        return indices

    def uids_to_neurons(self, uids: torch.Tensor) -> List[bittensor_pb2.Neuron]:
        r""" Returns a list with neurons for each uid.
        Args:
            uids: (torch.LongTensor)
                uids into neurons protos
        Returns:
            neurons: (List[bittensor_pb2.Neuron]): 
                neuron info ordered by passed uids.
        """
        response = []
        indices = self.uids_to_indices(uids)
        for idx in indices.tolist():
            response.append(self.state.neurons[idx])
        return response

    def chain_weights(self) -> torch.FloatTensor:
        r""" Returns your current weights from the chain.
        Returns:
            weights: (torch.Tensor) weights on chain as torch tensor.
        """
        def handle_async_exception(loop, ctx):
            logger.error("Exception in async task: {0}".format(ctx['exception']))
        loop = asyncio.get_event_loop()
        loop.set_exception_handler(handle_async_exception)
        loop.set_debug(enabled=True)
        return loop.run_until_complete(self.async_chain_weights())

    async def async_chain_weights(self) -> torch.FloatTensor:
        r""" Async: returns your current weights from the chain.
        Returns:
            weights: (torch.FloatTensor) weights on chain for each neuron.
        """
        chain_keys = await self.subtensor_client.weight_keys(self.__keypair.public_key)
        chain_vals = await self.subtensor_client.weight_vals(self.__keypair.public_key)
        val_sum = sum(chain_vals)
        retval = torch.zeros(self._n)
        for key, val in list(zip(chain_keys, chain_vals)):
            idx = self._index_for_pubkey[key]
            if idx >= self._n:
                continue
            else:
                retval[idx] = float(val) / float(val_sum)
        return retval

    def block(self):
        r""" Returns the current block on the chain.
        Returns:
            block: (int) block number on chain.
        """
        # def handle_async_exception(loop, ctx):
        #     logger.error("Exception in async task: {0}".format(ctx['exception']))
        loop = asyncio.get_event_loop()
        # loop.set_exception_handler(handle_async_exception)
        loop.set_debug(enabled=True)
        return loop.run_until_complete(self.async_block())

    async def async_block(self) -> int:
        r""" Async returns the current block on the chain.
        Returns:
            block: (int) block number on chain.
        """
        return await self.subtensor_client.get_current_block()

    def subscribe(self, timeout) -> bool:
        r""" Syncronous: Makes a subscribe request to the chain. Waits for subscription inclusion or returns False
        Returns:
            subscribed: (bool): true if the subscription is a success.
        """
        # def handle_async_exception(loop, ctx):
        #     logger.error("Exception in async task: {0}".format(ctx['exception']))
        loop = asyncio.get_event_loop()
        # loop.set_exception_handler(handle_async_exception)
        loop.set_debug(enabled=True)
        return loop.run_until_complete(self.async_subscribe(timeout))

    async def async_subscribe (self, timeout) -> bool:
        r""" Async: Makes a subscribe request to the chain. Waits for subscription inclusion or returns False
        Returns:
            subscribed: (bool): true if the subscription is a success.
        """
        await self.subtensor_client.subscribe(self._config.axon.remote_ip, self._config.axon.port)
        return await self._wait_for_subscription(timeout=12)

    def unsubscribe(self) -> bool:
        r""" Syncronous: Unsubscribes the local neuron from the chain.
         """
        # def handle_async_exception(loop, ctx):
        #     logger.error("Exception in async task: {0}".format(ctx['exception']))
        loop = asyncio.get_event_loop()
        # loop.set_exception_handler(handle_async_exception)
        loop.set_debug(enabled=True)
        return loop.run_until_complete(self.async_unsubscribe())  

    async def async_unsubscribe (self):
        r""" Async: Unsubscribes the local neuron from the chain.
        """
        logger.info('Unsubscribe from chain endpoint')
        await self.subtensor_client.unsubscribe()

    def connect(self) -> bool:
        r""" Synchronous: Connects to the chain.
        Returns:
            connected: (bool): true if the connection is a success.
        """
        # def handle_async_exception(loop, ctx):
        #     logger.error("Exception in async task: {0}".format(ctx['exception']))
        loop = asyncio.get_event_loop()
        # loop.set_exception_handler(handle_async_exception)
        loop.set_debug(enabled=True)
        return loop.run_until_complete(self.async_connect())

    async def async_connect(self) -> bool:
        r""" Async: Makes and awaits for a connection to the chain.
        Returns:
            connected: (bool): true if the connection is a success.
        """
        self.subtensor_client.connect()
        connected = await self.subtensor_client.is_connected()
        return connected        

    def emit(self, weights: torch.FloatTensor):
        r""" Emits the passed weights to the chain. Waits for inclusion.
        Args:
            weights: (torch.FloatTensor): 
                weights to set on chain of length self.state.n
        """
        # TODO(const): this repeat code can be abstracted.
        # def handle_async_exception(loop, ctx):
        #     logger.error("Exception in async task: {0}".format(ctx['exception']))
        loop = asyncio.get_event_loop()
        # loop.set_exception_handler(handle_async_exception)
        loop.set_debug(enabled=True)
        loop.run_until_complete(self.async_emit(weights))

    async def async_emit(self, weights: torch.FloatTensor) -> bool: 
        r""" Emits the passed weights to the chain. Waits for inclusion.
        Args:
            weights: (torch.FloatTensor): 
                weights to set on chain.
        Return:
            included: (bool) true is the weights were set on chain.
        """
        logger.info('Emit -> {}', weights)
        # Check that weights meet chain requirements.
        # #TODO(const) check with current weights.
        if not self._check_weights(weights):
            logger.error('Weight emit failed with weight check.')
            return False

        # Convert weights to integer represenation and get corresponding keys.
        keys, vals = self._convert_weights(weights)

        # Remove unchanged vals.
        keys, vals = await self._remove_noop(keys, vals)
        if len(keys) == 0:
            logger.error('Weight emit is a no-op.')
            return False

        # Makes weight emission call.
        # TODO(const): make wait for inclusion work.
        try:
            await self.subtensor_client.set_weights(keys, vals, self.__keypair, wait_for_inclusion = False)
        except Exception as e:
            logger.info('Failed to emit weights with error {}, and weights {}', e, list(zip(keys, vals)))
            rollbar.send_exception()

            return False

        # Checks that weight emission was included in a block after 12 seconds.
        if not await self._wait_for_emit_inclusion(keys, vals, timeout = 12):
            logger.error('Weight failed with non-inclusion after 12 seconds.')
            return False
        return True

    def sync(self, weights: torch.FloatTensor) -> torch.FloatTensor:
        r""" Synchronizes the local self.state with the chain state, sinking the trained weights and pulling 
        info from other peers. Ensures the self.state is in accordance with the state on chain at this block.
            Args:
                weights: (torch.FloatTensor): 
                    weights to set on chain.
            Returns:
                weights: (torch.FloatTensor): 
                    weights on chain.
        """
        # def handle_async_exception(loop, ctx):
        #     logger.error("Exception in async task: {0}".format(ctx['exception']))
        loop = asyncio.get_event_loop()
        # loop.set_exception_handler(handle_async_exception)
        loop.set_debug(enabled=True)
        return loop.run_until_complete(self.async_sync(weights))

    async def async_sync(self, weights: torch.FloatTensor) -> torch.FloatTensor:
        r""" Async: Synchronizes the local self.state with the chain state by polling the chain.
            Args:
                weights: (torch.FloatTensor): 
                    weights to set on chain.
            Returns:
                weights: (torch.FloatTensor): 
                    weights on chain.
        """
        if weights != None:
            await self.async_emit(weights)
        await self._sync_cache()
        last_sync = await self.async_block()
        self.state = TorchChainState.from_cache(self.cache)
        self.state.block = last_sync
        return self.weights

    async def _sync_cache(self):
        r""" Async: Makes calls to chain updating local chain cache with newest info.
        """
        # Make asyncronous calls to chain filling local state cache.
        calls = []
        current_block = await self.async_block()
        emits = await self.subtensor_client.get_last_emit_data()
        for (pubkey, last_emit) in emits:
                # Filter based on stale emissions.
                if (current_block - last_emit) < self._config.metagraph.stale_emit_filter:
                    calls.append(self._poll_pubkey(pubkey))
        await asyncio.gather(*calls)

    async def _poll_pubkey(self, pubkey):
        r""" Polls info info for a specfic public key.
        """
        logger.info('poll: {} ', pubkey)
        try:
            stake = await self.subtensor_client.get_stake(pubkey)
            lastemit = await self.subtensor_client.get_last_emit_data(pubkey)
            info = await self.subtensor_client.neurons(pubkey)
            w_keys = await self.subtensor_client.weight_keys(pubkey)
            w_vals = await self.subtensor_client.weight_vals(pubkey)
            self.cache.add_or_update(pubkey = pubkey, ip = info['ip'], port = info['port'], lastemit = lastemit, stake = stake, w_keys = w_keys, w_vals = w_vals)
        except Exception as e:
            logger.error("Exception occurred: {}".format(e))
            traceback.print_exc()


    async def _wait_for_subscription(self, timeout=12) -> bool:
        r""" Async: Waits for subscription info to appear on chain.
        Returns:
            subscribed: (bool): true if info is set on chain after timeout.
        """
        start_time = time.time()
        info = await self.subtensor_client.neurons(self.__keypair.public_key)
        while info == None:
            await asyncio.sleep(1)
            info = await self.subtensor_client.neurons(self.__keypair.public_key)
            if time.time() - start_time > timeout:
                return False
        return True

    async def _are_set_on_chain(self, keys, vals) -> bool:
        r""" Returns true if the passed key and vals are set on chain.
        """
        cmap = {}
        chain_keys = await self.subtensor_client.weight_keys(self.__keypair.public_key)
        chain_vals = await self.subtensor_client.weight_vals(self.__keypair.public_key)
        for key, val in list(zip(chain_keys, chain_vals)):
            cmap[key] = val
        for key, val in list(zip(keys, vals)):
            if key not in cmap:
                return False
            if cmap[key] != val:
                return False 
        return True

    async def _wait_for_emit_inclusion(self, weight_keys, weight_vals, timeout=12):
        r""" Waits until timeout for the local keys and vals to be set on chain.
        """
        start_time = time.time()
        while not await self._are_set_on_chain(weight_keys, weight_vals):
            await asyncio.sleep(3)
            if (time.time() - start_time) > timeout:
                logger.info('Timeout while waiting for emit inclusion.')
                return False
        chain_keys = await self.subtensor_client.weight_keys(self.__keypair.public_key)
        chain_vals = await self.subtensor_client.weight_vals(self.__keypair.public_key)
        logger.info('Chain weights {}', list(zip(chain_keys,chain_vals)))
        return True

    async def _remove_noop(self, weight_keys, weight_vals):
        r""" Removes weights and vals from the chain update which have not changed on chain.
        Returns:
            keys, vals:
                keys, vals with removed noops.
        """
        cmap = {}
        chain_keys = await self.subtensor_client.weight_keys(self.__keypair.public_key)
        chain_vals = await self.subtensor_client.weight_vals(self.__keypair.public_key)
        for key, val in list(zip(chain_keys, chain_vals)):
            cmap[key] = val

        ret_keys = []
        ret_vals = []
        for key, val in list(zip(weight_keys, weight_vals)):
            if key in cmap:
                if cmap[key] == val:
                    continue 
            ret_keys.append(key)
            ret_vals.append(val)

        return ret_keys, ret_vals          
      
    def _check_weights(self, weights: torch.Tensor):
        r""" Checks that weights vector being set on chain meet requirements.
        Returns:
            valid: (bool)
                True if the weight being set meet requirements to be set on chain.
        """
        as_list = weights.tolist()
        if len(as_list) != self.state.n:
            logger.error("Error trying to set weights on chain. Got length {}, but the length must match the number of neurons in self.state.n {}", len(as_lsit), self.state.n)
            return False
        sum_list = sum(as_list)
        epsilon = 0.001
        if abs(1.0 - sum_list) > epsilon:
            logger.error("Error trying to set weights on chain. Got {} but sum of weights must equal 1", sum_list)
            return False
        min_list = min(as_list)
        if min_list < 0.0:
            logger.error("Error trying to set weights on chain. Got min value {} but values must be in range [0,1]", min_list)
            return False
        max_list = max(as_list)
        if max_list > 1.0:
            logger.error("Error trying to set weights on chain. Got max value {} but values must be in range [0,1]", max_list)
            return False
        return True

    def _convert_weights(self, weights: torch.FloatTensor) -> Tuple[List[str], List[int]]:
        r""" Converts weights into integer u32 representation.
        Returns:
            keys: (List[str]):
                List of pubkeys associated with each weight from vals.
            vals: (List[int]):
                List of u32 integer representations of floating point weights.
        """
        # Convert floats to ints with precision.
        u32_int_max = 4294967295 # max u32 int value.
        weight_pubkeys = []
        weight_vals_as_ints = []
        for i, val in enumerate(weights.tolist()):
            weight_pubkeys.append( self.cache.pubkey_for_index[i] ) # Gets the pubkey at this index.
            int_val = int(float(val) * int(u32_int_max)) # convert to int representation.
            weight_vals_as_ints.append(int_val) # int weights sum to u32_int_max.
        return weight_pubkeys, weight_vals_as_ints

<<<<<<< HEAD
    async def _poll_pubkey(self, pubkey):
        r""" Polls info info for a specfic public key.
        """
        logger.info('poll: {} ', pubkey)
        if pubkey in self._index_for_pubkey:
            index = self._index_for_pubkey[pubkey]
            append = False
        else:
            index = self._n
            uid = self._next_uid
            append = True
            self._n += 1
            self._next_uid += 1
            self._index_for_pubkey[pubkey] = index
            self._pubkey_for_index[index] = pubkey
        try:
            stake = await self.subtensor_client.get_stake(pubkey)
            emit = await self.subtensor_client.get_last_emit_data(pubkey)
            info = await self.subtensor_client.neurons(pubkey)
            w_keys = await self.subtensor_client.weight_keys(pubkey)
            w_vals = await self.subtensor_client.weight_vals(pubkey)

            ipstr = int_to_ip(info['ip'])
            port = int(info['port'])
            neuron = bittensor_pb2.Neuron(
                version=bittensor.__version__,
                public_key=pubkey,
                address=ipstr,
                port=port
            )
            if not append:
                self._neurons[index] = neuron
                self._stake[index] = int(stake)
                self._emit[index] = int(emit)
                self._weight_pubkeys[index] = list(w_keys)
                self._weight_vals[index] = list(w_vals)
            else:
                self._neurons.append(neuron)
                self._stake.append(int(stake))
                self._emit.append(int(emit))
                self._weight_pubkeys.append(list(w_keys))
                self._weight_vals.append(list(w_vals))
                self._uids.append( uid )
                self._index_for_uid[uid] = index

            # Record number of peers on tblogger
            bittensor.session.tbwriter.write_network_data("# Peers", len(self._neurons))

        except Exception as e:
            logger.error("Exception occurred: {}".format(e))
            rollbar.send_exception()
            traceback.print_exc()
=======
>>>>>>> 558efef4

    @staticmethod   
    def add_args(parser: argparse.ArgumentParser) -> argparse.ArgumentParser:
        parser.add_argument('--metagraph.chain_endpoint', default='206.189.254.5:12345', type=str, 
                            help='chain endpoint.')
        parser.add_argument('--metagraph.stale_emit_filter', default=10000, type=int, 
                            help='filter neurons with last emit beyond this many blocks.')

        return parser

    @staticmethod   
    def check_config(config: Munch) -> Munch:
        return config
<|MERGE_RESOLUTION|>--- conflicted
+++ resolved
@@ -39,7 +39,7 @@
         self.index_for_uid = {}
         self.index_for_pubkey = {}
         self.pubkey_for_index = {}
-    
+
     def add_or_update(self, pubkey:str, ip: int, port: int, lastemit: int, stake: int, w_keys: List[str], w_vals: List[int]):
         neuron = bittensor_pb2.Neuron(
             version=bittensor.__version__,
@@ -132,7 +132,7 @@
         return state
 
 class Metagraph():
- 
+
     def __init__(self, config, keypair):
         r"""Initializes a new Metagraph subtensor interface.
         Args:
@@ -141,7 +141,7 @@
             keypair (substrateinterface.Keypair):
                 An bittensor keys object.
         """
-        # Protected vars 
+        # Protected vars
         self._config = config
         self.__keypair = keypair
 
@@ -158,7 +158,7 @@
     @property
     def n(self) -> int:
         r""" Return the number of known neurons on chain.
-        Returns 
+        Returns
             n: (int):
                 number of known neurons.
         """
@@ -167,7 +167,7 @@
     @property
     def block(self) -> int:
         r""" Return the block number when the chain state was updated.
-        Returns 
+        Returns
             block: (int):
                 local chain state block number.
         """
@@ -176,7 +176,7 @@
     @property
     def lastemit(self) -> torch.LongTensor:
         r""" Returns the last emit time for each known neuron.
-        Returns 
+        Returns
             lastemit: (int):
                 last emit time.
         """
@@ -185,7 +185,7 @@
     @property
     def indices(self) -> torch.LongTensor:
         r""" Return the indices of each neuron in the chain state range(n).
-        Returns 
+        Returns
             indices: (:obj:`torch.LongTensor` of shape :obj:`(n)`):
                 returned indices for each neuron.
         """
@@ -194,7 +194,7 @@
     @property
     def uids(self) -> torch.LongTensor:
         r""" Returns unique ids for each neuron in the chain state.
-        Returns 
+        Returns
             uids: (:obj:`torch.LongTensor` of shape :obj:`(n)`):
                 unique id for each neuron.
         """
@@ -203,7 +203,7 @@
     @property
     def stake(self) -> torch.LongTensor:
         r""" Returns the stake held by each known neuron.
-        Returns 
+        Returns
             stake: (:obj:`torch.LongTensor` of shape :obj:`(n)`):
                 stake of each known neuron.
         """
@@ -212,7 +212,7 @@
     @property
     def W(self) -> torch.FloatTensor:
         r""" Full chain weight matrix for each neuron.
-        Returns 
+        Returns
             W: (:obj:`torch.LongFloat` of shape :obj:`(n, n)`):
                 w_ij of each neuron.
         """
@@ -221,7 +221,7 @@
     @property
     def neurons(self) -> List[bittensor_pb2.Neuron]:
         r""" Return neuron endpoint information for each neuron.
-        Returns 
+        Returns
             neurons: (:obj:`List[bittensor_pb2.Neuron]` of shape :obj:`(n, n)`):
                 endpoint information for each neuron.
         """
@@ -388,7 +388,7 @@
         loop.set_debug(enabled=True)
         loop.run_until_complete(self.async_emit(weights))
 
-    async def async_emit(self, weights: torch.FloatTensor) -> bool: 
+    async def async_emit(self, weights: torch.FloatTensor) -> bool:
         r""" Emits the passed weights to the chain. Waits for inclusion.
         Args:
             weights: (torch.FloatTensor): 
@@ -432,10 +432,10 @@
         r""" Synchronizes the local self.state with the chain state, sinking the trained weights and pulling 
         info from other peers. Ensures the self.state is in accordance with the state on chain at this block.
             Args:
-                weights: (torch.FloatTensor): 
+                weights: (torch.FloatTensor):
                     weights to set on chain.
             Returns:
-                weights: (torch.FloatTensor): 
+                weights: (torch.FloatTensor):
                     weights on chain.
         """
         # def handle_async_exception(loop, ctx):
@@ -448,10 +448,10 @@
     async def async_sync(self, weights: torch.FloatTensor) -> torch.FloatTensor:
         r""" Async: Synchronizes the local self.state with the chain state by polling the chain.
             Args:
-                weights: (torch.FloatTensor): 
+                weights: (torch.FloatTensor):
                     weights to set on chain.
             Returns:
-                weights: (torch.FloatTensor): 
+                weights: (torch.FloatTensor):
                     weights on chain.
         """
         if weights != None:
@@ -600,67 +600,12 @@
             weight_vals_as_ints.append(int_val) # int weights sum to u32_int_max.
         return weight_pubkeys, weight_vals_as_ints
 
-<<<<<<< HEAD
-    async def _poll_pubkey(self, pubkey):
-        r""" Polls info info for a specfic public key.
-        """
-        logger.info('poll: {} ', pubkey)
-        if pubkey in self._index_for_pubkey:
-            index = self._index_for_pubkey[pubkey]
-            append = False
-        else:
-            index = self._n
-            uid = self._next_uid
-            append = True
-            self._n += 1
-            self._next_uid += 1
-            self._index_for_pubkey[pubkey] = index
-            self._pubkey_for_index[index] = pubkey
-        try:
-            stake = await self.subtensor_client.get_stake(pubkey)
-            emit = await self.subtensor_client.get_last_emit_data(pubkey)
-            info = await self.subtensor_client.neurons(pubkey)
-            w_keys = await self.subtensor_client.weight_keys(pubkey)
-            w_vals = await self.subtensor_client.weight_vals(pubkey)
-
-            ipstr = int_to_ip(info['ip'])
-            port = int(info['port'])
-            neuron = bittensor_pb2.Neuron(
-                version=bittensor.__version__,
-                public_key=pubkey,
-                address=ipstr,
-                port=port
-            )
-            if not append:
-                self._neurons[index] = neuron
-                self._stake[index] = int(stake)
-                self._emit[index] = int(emit)
-                self._weight_pubkeys[index] = list(w_keys)
-                self._weight_vals[index] = list(w_vals)
-            else:
-                self._neurons.append(neuron)
-                self._stake.append(int(stake))
-                self._emit.append(int(emit))
-                self._weight_pubkeys.append(list(w_keys))
-                self._weight_vals.append(list(w_vals))
-                self._uids.append( uid )
-                self._index_for_uid[uid] = index
-
-            # Record number of peers on tblogger
-            bittensor.session.tbwriter.write_network_data("# Peers", len(self._neurons))
-
-        except Exception as e:
-            logger.error("Exception occurred: {}".format(e))
-            rollbar.send_exception()
-            traceback.print_exc()
-=======
->>>>>>> 558efef4
 
     @staticmethod   
     def add_args(parser: argparse.ArgumentParser) -> argparse.ArgumentParser:
         parser.add_argument('--metagraph.chain_endpoint', default='206.189.254.5:12345', type=str, 
                             help='chain endpoint.')
-        parser.add_argument('--metagraph.stale_emit_filter', default=10000, type=int, 
+        parser.add_argument('--metagraph.stale_emit_filter', default=10000, type=int,
                             help='filter neurons with last emit beyond this many blocks.')
 
         return parser
