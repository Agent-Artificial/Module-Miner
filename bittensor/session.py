--- conflicted
+++ resolved
@@ -149,14 +149,8 @@
                 password = Cli.ask_password()
                 data = decrypt_data(password, data)
 
-<<<<<<< HEAD
-            keypair = load_keypair_from_data(data)
-            config.session.keypair = keypair
-=======
-            hotkey = Session.load_keypair_from_data(data)
+            hotkey = load_keypair_from_data(data)
             config.session.keypair = hotkey
-
->>>>>>> 1d834241
 
 
     def __del__(self):
